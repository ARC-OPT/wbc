#include <robot_models/pinocchio/RobotModelPinocchio.hpp>
#include <solvers/qpoases/QPOasesSolver.hpp>
#include <scenes/velocity_qp/VelocitySceneQP.hpp>
#include <tools/JointIntegrator.hpp>
#include <controllers/CartesianPosPDController.hpp>
#include <tasks/SpatialVelocityTask.hpp>
#include <unistd.h>

using namespace std;
using namespace wbc;

/**
 * Acceleration-based example, Cartesian position control of the RH5v2 arms (fixed base, no contacts).
 * In the example the following problem is solved:
 *  \f[
 *        \begin{array}{ccc}
 *        minimize &  \| \mathbf{J}\ddot{\mathbf{q}} - \dot{\mathbf{v}}_d + \dot{\mathbf{J}}\dot{\mathbf{q}}\|_2\\
 *        \mathbf{\ddot{q}},\mathbf{\tau} & & \\
 *           s.t.  & \mathbf{H}\mathbf{\ddot{q}} - \mathbf{\tau} - \mathbf{J}_{c,i}^T\mathbf{f} = -\mathbf{h}, \, \forall i & \\
 *                 & \mathbf{\tau}_m \leq \mathbf{\tau} \leq \mathbf{\tau}_M& \\
 *        \end{array}
 *  \f]
 * where
 *  \f[
 *        \dot{\mathbf{v}}_d = \dot{\mathbf{v}}_r + \mathbf{K}_d(\mathbf{v}_r-\mathbf{v}) + \mathbf{K}_p(\mathbf{x}_r-\mathbf{x})
 *  \f]
 * \f$\ddot{\mathbf{q}}\f$ - Vector of robot joint accelerations<br>
 * \f$\dot{\mathbf{v}}_{d}\f$ - desired spatial acceleration / controller output <br>
 * \f$\mathbf{\tau}\f$ - actuation forces/torques<br>
 * \f$\mathbf{J}\f$ - task Jacobian <br>
 * \f$\mathbf{H}\f$ - Joint space inertia matrix<br>
 * \f$\mathbf{h}\f$ - bias forces/torques<br>
 * \f$\mathbf{\tau}_m,\mathbf{\tau}_M\f$ - Joint force/torque limits<br>
 * \f$\mathbf{x}_r, \mathbf{x}\f$ - Reference pose, actual pose<br>
 * \f$\mathbf{v}_r, \mathbf{v}\f$ - Reference spatial velocity, actual spatial velocity<br>
 * \f$\dot{\mathbf{v}}_r\f$ - Reference spatial acceleration (feed forward)<br>
 * \f$\mathbf{K}_p, \mathbf{K}_d\f$ - Proportional, derivative gain matrix<br>
 *
 * Two tasks are implemented: The left end effector is supposed to follow a sinusoidal trajectory, while the right end effector is supposed to
 * maintain a fixed pose. Note that the tasks share the torso joints (BodyPitch/Roll/Yaw). The QP is solved using the QPOases solver.
 * The solver computes the joint accelerations and forces/torques required to generate the desired spatial accelerations given by the Cartesian controllers.
 */
int main()
{
    double dt = 0.001;

    // Create robot model, use hyrodyn-based model in this case
    RobotModelPtr robot_model = make_shared<RobotModelPinocchio>();

    // Configure robot model. We configure a serial model without parallel mechanisms.
    // Blacklist the finger joints, as they are not relevant and may slow down the solver
    RobotModelConfig config("../../../models/rh5v2/urdf/rh5v2.urdf");
    config.submechanism_file = "../../../models/rh5v2/hyrodyn/rh5v2.yml";
    if(!robot_model->configure(config))
        return -1;

    // Configure solver, use QPOases
    QPSolverPtr solver = make_shared<QPOASESSolver>();
    dynamic_pointer_cast<QPOASESSolver>(solver)->setMaxNoWSR(1000);
    qpOASES::Options options = dynamic_pointer_cast<QPOASESSolver>(solver)->getOptions();
    options.printLevel = qpOASES::PL_NONE;
    dynamic_pointer_cast<QPOASESSolver>(solver)->setOptions(options);

    // Configure the AccelerationSceneTSID scene. This scene computes joint accelerations, joint torques and contact wrenches as output.
    // Pass two tasks here: Left arm Cartesian pose and right arm Cartesian pose.
    VelocitySceneQP scene(robot_model, solver, dt);
<<<<<<< HEAD
    vector<TaskConfig> wbc_config;
    wbc_config.push_back(TaskConfig("cart_ctrl_left",  0, "RH5v2_Root_Link", "ALWristFT_Link", "RH5v2_Root_Link", 1.0));
    wbc_config.push_back(TaskConfig("cart_ctrl_right",  0, "RH5v2_Root_Link", "ARWristFT_Link", "RH5v2_Root_Link", 1.0));
    if(!scene.configure(wbc_config))
=======
    SpatialVelocityTaskPtr cart_task_left, cart_task_right;
    cart_task_left = make_shared<SpatialVelocityTask>(TaskConfig("cart_ctrl_left",0,{1,1,1,1,1,1},1),
                                                        robot_model,
                                                        "ALWristFT_Link",
                                                        "RH5v2_Root_Link");
    cart_task_right = make_shared<SpatialVelocityTask>(TaskConfig("cart_ctrl_right",0,{1,1,1,1,1,1},1),
                                                             robot_model,
                                                            "ARWristFT_Link",
                                                            "RH5v2_Root_Link");
    if(!scene.configure({cart_task_left, cart_task_right}))
>>>>>>> 5c39722c
        return -1;

    // Choose an initial joint state. Since we use acceleration-based WBC here, we have to pass the velocities and
    // accelerations as well
    types::JointState joint_state;
    joint_state.resize(robot_model->na());
    joint_state.position.setZero();
    joint_state.velocity.setZero();
    joint_state.acceleration.setZero();

    joint_state.position[robot_model->jointIndex("ALShoulder1")] = joint_state.position[robot_model->jointIndex("ARShoulder1")] = -1.0;
    joint_state.position[robot_model->jointIndex("ALShoulder2")] = joint_state.position[robot_model->jointIndex("ARShoulder2")] = 1.0;
    joint_state.position[robot_model->jointIndex("ALElbow")] = joint_state.position[robot_model->jointIndex("ARElbow")] = -1.0;
    robot_model->update(joint_state.position,
                        joint_state.velocity,
                        joint_state.acceleration);

    // Configure Cartesian controllers. The controllers implement the following control law:
    //
    //    a_d = kf*a_r +  kd*(v_r - v) + kp(x_r - x).
    //
    // As we don't use feed forward acceleration here, we can ignore the factor kf.
    CartesianPosPDController ctrl_left, ctrl_right;
    Eigen::VectorXd p_gain(6),d_gain(6);
    p_gain.setConstant(30); // Stiffness
    d_gain.setConstant(0); // Damping
    ctrl_left.setPGain(p_gain);
    ctrl_left.setDGain(d_gain);
    ctrl_right.setPGain(p_gain);
    ctrl_right.setDGain(d_gain);


    // Target Pose left/right
    types::RigidBodyState setpoint_left, setpoint_right, feedback_left, feedback_right;
    types::Twist ctrl_output_left, ctrl_output_right;
    setpoint_left.pose.position = Eigen::Vector3d(0.522827,0.453543,0.183343);
    setpoint_left.pose.orientation = Eigen::Quaterniond(0.371912,-0.485673,0.725747,-0.314793);
    setpoint_left.twist.setZero();
    setpoint_left.acceleration.setZero();
    setpoint_right.pose.position = Eigen::Vector3d(0.522827, -0.453543, 0.183345);
    setpoint_right.pose.orientation = Eigen::Quaterniond(0.371914, 0.485672, 0.72575, 0.314787);
    setpoint_right.twist.setZero();
    setpoint_right.acceleration.setZero();

    // Run control loop
    JointIntegrator integrator;
    double loop_time = dt; // seconds
<<<<<<< HEAD
    base::commands::Joints solver_output;
    for(double t = 0; t < 10; t+=loop_time){
=======
    types::JointCommand solver_output;
    for(double t = 0; t < 5; t+=loop_time){
>>>>>>> 5c39722c

        // Update the robot model. WBC will only work if at least one joint state with valid timestamp has been passed to the robot model.
        robot_model->update(joint_state.position,
                            joint_state.velocity,
                            joint_state.acceleration);

        // Update controllers, left arm: Follow sinusoidal trajectory
        setpoint_left.pose.position[0] = 0.522827 + 0.1*sin(t);
        setpoint_left.twist.linear[0] = 0.1*cos(t);
        setpoint_left.acceleration.linear[0] = -0.1*sin(t);
        feedback_left.pose = robot_model->pose(cart_task_left->tipFrame());
        feedback_right.pose = robot_model->pose(cart_task_right->tipFrame());
        feedback_left.twist = robot_model->twist(cart_task_left->tipFrame());
        feedback_right.twist = robot_model->twist(cart_task_right->tipFrame());
        ctrl_output_left = ctrl_left.update(setpoint_left.pose,
                                            setpoint_left.twist,
                                            feedback_left.pose);
        ctrl_output_right = ctrl_right.update(setpoint_right.pose,
                                              setpoint_right.twist,
                                              feedback_right.pose);

        // Update tasks. Pass the control output of the controller to the corresponding constraint.
        // The control output is the gradient of the task function that is to be minimized during execution.
        cart_task_left->setReference(ctrl_output_left);
        cart_task_right->setReference(ctrl_output_right);

        // Update WBC scene. The output is a (hierarchical) quadratic program (QP), which can be solved by any standard QP solver
        HierarchicalQP hqp = scene.update();

        // Solve the QP. The output is the joint acceleration/torque that achieves the task space acceleration demanded by the controllers
        solver_output = scene.solve(hqp);

        // Integrate once to get joint velocity from solver output
        integrator.integrate(joint_state,solver_output,loop_time, types::CommandMode::VELOCITY, RECTANGULAR, false);

        // Update joint state by integration again
        joint_state.position = solver_output.position;
        joint_state.velocity = solver_output.velocity;

        cout<<"setpoint left: x: "<<setpoint_left.pose.position(0)<<" y: "<<setpoint_left.pose.position(1)<<" z: "<<setpoint_left.pose.position(2)<<endl;
        cout<<"setpoint left: qx: "<<setpoint_left.pose.orientation.x()<<" qy: "<<setpoint_left.pose.orientation.y()<<" qz: "<<setpoint_left.pose.orientation.z()<<" qw: "<<setpoint_left.pose.orientation.w()<<endl<<endl;
        cout<<"feedback left x: "<<feedback_left.pose.position(0)<<" y: "<<feedback_left.pose.position(1)<<" z: "<<feedback_left.pose.position(2)<<endl;
        cout<<"feedback left qx: "<<feedback_left.pose.orientation.x()<<" qy: "<<feedback_left.pose.orientation.y()<<" qz: "<<feedback_left.pose.orientation.z()<<" qw: "<<feedback_left.pose.orientation.w()<<endl<<endl;

        cout<<"setpoint right: x: "<<setpoint_right.pose.position(0)<<" y: "<<setpoint_right.pose.position(1)<<" z: "<<setpoint_right.pose.position(2)<<endl;
        cout<<"setpoint right: qx: "<<setpoint_right.pose.orientation.x()<<" qy: "<<setpoint_right.pose.orientation.y()<<" qz: "<<setpoint_right.pose.orientation.z()<<" qw: "<<setpoint_right.pose.orientation.w()<<endl<<endl;
        cout<<"feedback right x: "<<feedback_right.pose.position(0)<<" y: "<<feedback_right.pose.position(1)<<" z: "<<feedback_right.pose.position(2)<<endl;
        cout<<"feedback right qx: "<<feedback_right.pose.orientation.x()<<" qy: "<<feedback_right.pose.orientation.y()<<" qz: "<<feedback_right.pose.orientation.z()<<" qw: "<<feedback_right.pose.orientation.w()<<endl<<endl;

        cout<<"Solver output: "; cout<<endl;
<<<<<<< HEAD
        cout<<"Joint Names:   "; for(uint i = 0; i < nj; i++) cout<<solver_output.names[i]<<" "; cout<<endl;
        cout<<"Velocity:      "; for(uint i = 0; i < nj; i++) cout<<solver_output[i].speed<<" "; cout<<endl;
=======
        cout<<"Joint Names:   "; for(uint i = 0; i < robot_model->na(); i++) cout<<robot_model->jointNames()[i]<<" "; cout<<endl;
        cout<<"Velocity:      "; cout<<solver_output.velocity.transpose()<<" "; cout<<endl;
>>>>>>> 5c39722c
        cout<<"---------------------------------------------------------------------------------------------"<<endl<<endl;
        usleep(loop_time * 1e6);
    }

    return 0;
}<|MERGE_RESOLUTION|>--- conflicted
+++ resolved
@@ -64,12 +64,6 @@
     // Configure the AccelerationSceneTSID scene. This scene computes joint accelerations, joint torques and contact wrenches as output.
     // Pass two tasks here: Left arm Cartesian pose and right arm Cartesian pose.
     VelocitySceneQP scene(robot_model, solver, dt);
-<<<<<<< HEAD
-    vector<TaskConfig> wbc_config;
-    wbc_config.push_back(TaskConfig("cart_ctrl_left",  0, "RH5v2_Root_Link", "ALWristFT_Link", "RH5v2_Root_Link", 1.0));
-    wbc_config.push_back(TaskConfig("cart_ctrl_right",  0, "RH5v2_Root_Link", "ARWristFT_Link", "RH5v2_Root_Link", 1.0));
-    if(!scene.configure(wbc_config))
-=======
     SpatialVelocityTaskPtr cart_task_left, cart_task_right;
     cart_task_left = make_shared<SpatialVelocityTask>(TaskConfig("cart_ctrl_left",0,{1,1,1,1,1,1},1),
                                                         robot_model,
@@ -80,7 +74,6 @@
                                                             "ARWristFT_Link",
                                                             "RH5v2_Root_Link");
     if(!scene.configure({cart_task_left, cart_task_right}))
->>>>>>> 5c39722c
         return -1;
 
     // Choose an initial joint state. Since we use acceleration-based WBC here, we have to pass the velocities and
@@ -128,13 +121,8 @@
     // Run control loop
     JointIntegrator integrator;
     double loop_time = dt; // seconds
-<<<<<<< HEAD
-    base::commands::Joints solver_output;
-    for(double t = 0; t < 10; t+=loop_time){
-=======
     types::JointCommand solver_output;
     for(double t = 0; t < 5; t+=loop_time){
->>>>>>> 5c39722c
 
         // Update the robot model. WBC will only work if at least one joint state with valid timestamp has been passed to the robot model.
         robot_model->update(joint_state.position,
@@ -185,13 +173,8 @@
         cout<<"feedback right qx: "<<feedback_right.pose.orientation.x()<<" qy: "<<feedback_right.pose.orientation.y()<<" qz: "<<feedback_right.pose.orientation.z()<<" qw: "<<feedback_right.pose.orientation.w()<<endl<<endl;
 
         cout<<"Solver output: "; cout<<endl;
-<<<<<<< HEAD
-        cout<<"Joint Names:   "; for(uint i = 0; i < nj; i++) cout<<solver_output.names[i]<<" "; cout<<endl;
-        cout<<"Velocity:      "; for(uint i = 0; i < nj; i++) cout<<solver_output[i].speed<<" "; cout<<endl;
-=======
         cout<<"Joint Names:   "; for(uint i = 0; i < robot_model->na(); i++) cout<<robot_model->jointNames()[i]<<" "; cout<<endl;
         cout<<"Velocity:      "; cout<<solver_output.velocity.transpose()<<" "; cout<<endl;
->>>>>>> 5c39722c
         cout<<"---------------------------------------------------------------------------------------------"<<endl<<endl;
         usleep(loop_time * 1e6);
     }
