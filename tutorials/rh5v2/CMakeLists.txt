add_executable(rh5v2 rh5v2.cpp)
target_link_libraries(rh5v2
                      wbc-solvers-qpoases
                      wbc-scenes-velocity_qp
                      wbc-controllers
                      wbc-robot_models-pinocchio)

if(ROBOT_MODEL_HYRODYN)
   add_executable(rh5v2_hybrid rh5v2_hybrid.cpp)
   target_link_libraries(rh5v2_hybrid
                         wbc-solvers-qpoases
<<<<<<< HEAD
                         wbc-scenes-velocity_qp
=======
                         wbc-scenes-acceleration_reduced_tsid
>>>>>>> 5c39722c
                         wbc-controllers
                         wbc-robot_models-hyrodyn)
endif()                         
<|MERGE_RESOLUTION|>--- conflicted
+++ resolved
@@ -9,11 +9,7 @@
    add_executable(rh5v2_hybrid rh5v2_hybrid.cpp)
    target_link_libraries(rh5v2_hybrid
                          wbc-solvers-qpoases
-<<<<<<< HEAD
-                         wbc-scenes-velocity_qp
-=======
                          wbc-scenes-acceleration_reduced_tsid
->>>>>>> 5c39722c
                          wbc-controllers
                          wbc-robot_models-hyrodyn)
 endif()                         
