--- conflicted
+++ resolved
@@ -8,7 +8,6 @@
 
 using namespace std;
 using namespace wbc;
-using namespace base;
 
 /**
  * Acceleration-based example, Cartesian position control of the KUKA iiwa robot (fixed base, no contacts).
@@ -42,8 +41,7 @@
  */
 int main()
 {
-    // Control rate
-    double dt = 1e-3;
+    double dt = 0.01;
 
     // Create robot model, use hyrodyn-based model in this case
     RobotModelPtr robot_model = make_shared<RobotModelPinocchio>();
@@ -73,21 +71,11 @@
         return -1;
 
     // Choose an initial joint state. Since we use acceleration-based WBC here, we have to pass the velocities as well
-<<<<<<< HEAD
-    samples::Joints joint_state;
-    uint nj = robot_model->noOfJoints();
-    joint_state.resize(nj);
-    joint_state.names = robot_model->jointNames();
-    for(uint i = 0; i < nj; i++)
-        joint_state[i].position = joint_state[i].speed = 0.1;
-    joint_state.time = Time::now();
-=======
     types::JointState joint_state;
     uint nj = robot_model->na();
     joint_state.resize(nj);
     joint_state.position.setConstant(0.1);
     joint_state.velocity.setConstant(0.1);
->>>>>>> 5c39722c
 
     // Configure Cartesian controller. The controller implements the following control law:
     //
@@ -95,20 +83,6 @@
     //
     // As we don't use feed forward acceleration here, we can ignore the factor kf.
     CartesianPosPDController ctrl;
-<<<<<<< HEAD
-    ctrl.setPGain(base::Vector6d::Constant(100));
-    ctrl.setDGain(base::Vector6d::Constant(30));
-    ctrl.setFFGain(base::Vector6d::Constant(1));
-
-    // Choose a valid reference pose x_r
-    samples::RigidBodyStateSE3 setpoint;
-    setpoint.pose.orientation.setIdentity();
-    setpoint.twist.angular.setZero();
-
-    // Run control loop
-    JointIntegrator integrator;
-    for(double t = 0; t < 10; t+=dt){
-=======
     Eigen::VectorXd p_gain(6),d_gain(6);
     p_gain.setConstant(10); // Stiffness
     d_gain.setConstant(3); // Damping
@@ -129,27 +103,16 @@
     double loop_time = dt; // seconds
     types::JointCommand solver_output;
     for(double t = 0; t < 10; t+=loop_time){
->>>>>>> 5c39722c
 
         // Update the robot model. WBC will only work if at least one joint state with valid timestamp has been passed to the robot model.
         robot_model->update(joint_state.position,
                             joint_state.velocity,
                             joint_state.acceleration);
 
-        // Generate circular end effector trajectory in xy plane
-        setpoint.pose.position = base::Vector3d(0.1*sin(0.3*2*M_PI*t), 0.1*cos(0.3*2*M_PI*t),  1.138);
-        setpoint.twist.linear  = base::Vector3d(0.1*cos(0.3*2*M_PI*t), -0.1*sin(0.3*2*M_PI*t), 0.0);
-
         // Update controllers, left arm: Follow sinusoidal trajectory
         // setpoint_left.pose.position[0] = 0.522827 + 0.1*sin(t);
         // setpoint_left.twist.linear[0] = 0.1*cos(t);
         // setpoint_left.acceleration.linear[0] = -0.1*sin(t);
-<<<<<<< HEAD
-        samples::RigidBodyStateSE3 feedback = robot_model->rigidBodyState(wbc_config[0].root, wbc_config[0].tip);
-        samples::RigidBodyStateSE3 ctrl_output = ctrl.update(setpoint, feedback);
-
-        // Update constraints. Pass the control output of the controller to the corresponding constraint.
-=======
         pose = robot_model->pose(cart_task->tipFrame());
         twist = robot_model->twist(cart_task->tipFrame());
         ctrl_output = ctrl.update(ref_pose,ref_twist,ref_acc,pose,twist);
@@ -158,7 +121,6 @@
         ref_acc.linear[2] = -0.1*sin(t);
 
         // Update tasks. Pass the control output of the controller to the corresponding constraint.
->>>>>>> 5c39722c
         // The control output is the gradient of the task function that is to be minimized during execution.
         cart_task->setReference(ctrl_output);
 
@@ -166,28 +128,9 @@
         HierarchicalQP hqp = scene.update();
 
         // Solve the QP. The output is the joint acceleration/torque that achieves the task space acceleration demanded by the controllers
-        commands::Joints solver_output = scene.solve(hqp);
+        solver_output = scene.solve(hqp);
 
         // Integrate once to get joint velocity from solver output
-<<<<<<< HEAD
-        integrator.integrate(joint_state,solver_output,dt);
-
-        // Update joint state by integration again
-        for(size_t i = 0; i < joint_state.size(); i++){
-            joint_state[i].position = solver_output[i].position;
-            joint_state[i].speed = solver_output[i].speed;
-        }
-        printf("setpoint: x: %2.4f y: %2.4f z: %2.4f\n", setpoint.pose.position(0), setpoint.pose.position(1), setpoint.pose.position(2));
-        printf("setpoint: qx: %2.4f qy: %2.4f qz: %2.4f qw: %2.4f\n\n", setpoint.pose.orientation.x(), setpoint.pose.orientation.y(), setpoint.pose.orientation.z(), setpoint.pose.orientation.w());
-        printf("feedback: x: %2.4f y: %2.4f z: %2.4f\n", feedback.pose.position(0), feedback.pose.position(1), feedback.pose.position(2));
-        printf("feedback: qx: %2.4f qy: %2.4f qz: %2.4f qw: %2.4f\n\n", feedback.pose.orientation.x(), feedback.pose.orientation.y(), feedback.pose.orientation.z(), feedback.pose.orientation.w());
-
-        printf("Solver output: "); printf("\n");
-        printf("Joint Names:   "); for(uint i = 0; i < nj; i++) printf("%s ", solver_output.names[i].c_str()); printf("\n");
-        printf("Velocity:      "); for(uint i = 0; i < nj; i++) printf("%2.4f ", solver_output[i].speed); printf("\n");
-        printf("Acceleration:  "); for(uint i = 0; i < nj; i++) printf("%2.4f ", solver_output[i].acceleration); printf("\n");
-        printf("Torque:        "); for(uint i = 0; i < nj; i++) printf("%2.4f ", solver_output[i].effort); printf("\n");
-=======
         integrator.integrate(joint_state,solver_output,loop_time,types::CommandMode::ACCELERATION);
 
         // Update joint state
@@ -204,9 +147,8 @@
         printf("Velocity:      "); for(uint i = 0; i < nj; i++) printf("%2.4f ", solver_output.velocity[i]); printf("\n");
         printf("Acceleration:  "); for(uint i = 0; i < nj; i++) printf("%2.4f ", solver_output.acceleration[i]); printf("\n");
         printf("Torque:        "); for(uint i = 0; i < nj; i++) printf("%2.4f ", solver_output.effort[i]); printf("\n");
->>>>>>> 5c39722c
         printf("---------------------------------------------------------------------------------------------\n\n");
-        usleep(dt * 1e6);
+        usleep(loop_time * 1e6);
     }
 
     return 0;
