<<<<<<< HEAD
pkg_search_module(base-types REQUIRED base-types)
pkg_search_module(hyrodyn REQUIRED hyrodyn)
pkg_search_module(rbdl REQUIRED rbdl)

include_directories(${base-types_INCLUDE_DIRS}
                    ${hyrodyn_INCLUDE_DIRS}
                    ${rbdl_INCLUDE_DIRS})
link_directories(${base-types_LIBRARY_DIRS}
                 ${hyrodyn_LIBRARY_DIRS}
                 ${rbdl_LIBRARY_DIRS})

=======
pkg_search_module(rbdl REQUIRED IMPORTED_TARGET rbdl)
pkg_search_module(rbdl-urdfreader REQUIRED IMPORTED_TARGET rbdl-urdfreader)

add_executable(test_robot_model_kdl_vs_rbdl test_robot_model_kdl_vs_rbdl.cpp ../../suite.cpp)
target_link_libraries(test_robot_model_kdl_vs_rbdl
                      wbc-robot_models-kdl
                      PkgConfig::rbdl
                      PkgConfig::rbdl-urdfreader
                      ${Boost_UNIT_TEST_FRAMEWORK_LIBRARY})
>>>>>>> 9f35e221

add_executable(test_robot_model_hyrodyn test_robot_model_hyrodyn.cpp ../../suite.cpp ../test_robot_model.cpp)
target_link_libraries(test_robot_model_hyrodyn
                      wbc-robot_models-hyrodyn
<<<<<<< HEAD
                      wbc-tools
                      ${rbdl_LIBRARIES}
=======
                      wbc-robot_models-kdl
>>>>>>> 9f35e221
                      ${Boost_UNIT_TEST_FRAMEWORK_LIBRARY})
<|MERGE_RESOLUTION|>--- conflicted
+++ resolved
@@ -1,16 +1,3 @@
-<<<<<<< HEAD
-pkg_search_module(base-types REQUIRED base-types)
-pkg_search_module(hyrodyn REQUIRED hyrodyn)
-pkg_search_module(rbdl REQUIRED rbdl)
-
-include_directories(${base-types_INCLUDE_DIRS}
-                    ${hyrodyn_INCLUDE_DIRS}
-                    ${rbdl_INCLUDE_DIRS})
-link_directories(${base-types_LIBRARY_DIRS}
-                 ${hyrodyn_LIBRARY_DIRS}
-                 ${rbdl_LIBRARY_DIRS})
-
-=======
 pkg_search_module(rbdl REQUIRED IMPORTED_TARGET rbdl)
 pkg_search_module(rbdl-urdfreader REQUIRED IMPORTED_TARGET rbdl-urdfreader)
 
@@ -20,15 +7,9 @@
                       PkgConfig::rbdl
                       PkgConfig::rbdl-urdfreader
                       ${Boost_UNIT_TEST_FRAMEWORK_LIBRARY})
->>>>>>> 9f35e221
 
-add_executable(test_robot_model_hyrodyn test_robot_model_hyrodyn.cpp ../../suite.cpp ../test_robot_model.cpp)
+add_executable(test_robot_model_hyrodyn test_robot_model_hyrodyn.cpp ../../suite.cpp)
 target_link_libraries(test_robot_model_hyrodyn
                       wbc-robot_models-hyrodyn
-<<<<<<< HEAD
                       wbc-tools
-                      ${rbdl_LIBRARIES}
-=======
-                      wbc-robot_models-kdl
->>>>>>> 9f35e221
                       ${Boost_UNIT_TEST_FRAMEWORK_LIBRARY})
