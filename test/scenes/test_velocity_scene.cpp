--- conflicted
+++ resolved
@@ -48,11 +48,6 @@
     shared_ptr<RobotModelKDL> robot_model = make_shared<RobotModelKDL>();
     RobotModelConfig config;
     config.file = "../../../models/kuka/urdf/kuka_iiwa.urdf";
-<<<<<<< HEAD
-
-    vector<string> joint_names = URDFTools::jointNamesFromURDF(config.file);
-=======
->>>>>>> 5b9e2c51
     BOOST_CHECK(robot_model->configure(config));
 
     base::samples::Joints joint_state;
@@ -68,33 +63,18 @@
     // Configure solver
     QPSolverPtr solver = std::make_shared<HierarchicalLSSolver>();
     (std::dynamic_pointer_cast<HierarchicalLSSolver>(solver))->setMaxSolverOutputNorm(1000);
-<<<<<<< HEAD
-    TaskConfig cart_task("cart_pos_ctrl_left", 0, "kuka_lbr_l_link_0", "kuka_lbr_l_tcp", "kuka_lbr_l_link_0", 1);
-    VelocityScene wbc_scene(robot_model, solver);
-    BOOST_CHECK_EQUAL(wbc_scene.configure({cart_task}), true);
-=======
 
     // Configure scene
     VelocityScene wbc_scene(robot_model, solver);
-    ConstraintConfig cart_constraint("cart_pos_ctrl_left", 0, "kuka_lbr_l_link_0", "kuka_lbr_l_tcp", "kuka_lbr_l_link_0", 1);
-    BOOST_CHECK_EQUAL(wbc_scene.configure({cart_constraint}), true);
->>>>>>> 5b9e2c51
+    TaskConfig cart_task("cart_pos_ctrl_left", 0, "kuka_lbr_l_link_0", "kuka_lbr_l_tcp", "kuka_lbr_l_link_0", 1);
+    BOOST_CHECK_EQUAL(wbc_scene.configure({cart_task}), true);
 
     // Set random Reference
     base::samples::RigidBodyStateSE3 ref;
     srand (time(NULL));
-<<<<<<< HEAD
-    for(int i = 0; i < 3; i++){
-        ref.twist.linear[i] = ((double)rand())/RAND_MAX;
-        ref.twist.angular[i] = ((double)rand())/RAND_MAX;
-    }
-
-    BOOST_CHECK_NO_THROW(wbc_scene.setReference(cart_task.name, ref));
-=======
     ref.twist.linear = base::Vector3d(((double)rand())/RAND_MAX, ((double)rand())/RAND_MAX, ((double)rand())/RAND_MAX);
     ref.twist.angular = base::Vector3d(((double)rand())/RAND_MAX, ((double)rand())/RAND_MAX, ((double)rand())/RAND_MAX);
-    BOOST_CHECK_NO_THROW(wbc_scene.setReference(cart_constraint.name, ref));
->>>>>>> 5b9e2c51
+    BOOST_CHECK_NO_THROW(wbc_scene.setReference(cart_task.name, ref));
 
     // Solve
     BOOST_CHECK_NO_THROW(wbc_scene.update());
@@ -104,17 +84,8 @@
     base::commands::Joints solver_output = wbc_scene.getSolverOutput();
 
     // Check
-<<<<<<< HEAD
-    base::VectorXd qd;
-    qd.resize(solver_output.size());
-    for(int i = 0; i < solver_output.size(); i++)
-        qd[i] = solver_output[i].speed;
-    base::MatrixXd jac = robot_model->spaceJacobian(cart_task.ref_frame, cart_task.tip);
-    base::VectorXd yd = jac*qd;
-=======
-    wbc_scene.updateConstraintsStatus();
-    ConstraintsStatus status = wbc_scene.getConstraintsStatus();
->>>>>>> 5b9e2c51
+    wbc_scene.updateTasksStatus();
+    TasksStatus status = wbc_scene.getTasksStatus();
     for(int i = 0; i < 3; i++){
         BOOST_CHECK(fabs(status[0].y_ref[i] - status[0].y_solution[i]) < 1e-5);
         BOOST_CHECK(fabs(status[0].y_ref[i+3] - status[0].y_solution[i]) < 1e5);
