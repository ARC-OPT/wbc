--- conflicted
+++ resolved
@@ -9,10 +9,6 @@
 
 BOOST_AUTO_TEST_CASE(solver_hls)
 {
-    // For small size problems like the one below this solver outperforms qpoases by factor of at least 2
-    // Also computation time is quite constant, while for qpoases it might vary a lot, depending on the number
-    // iterations
-
     srand (time(NULL));
 
     const uint NO_JOINTS = 6;
@@ -67,15 +63,9 @@
     cout<<"Constraint Matrix A:"<<endl; cout<<A<<endl;
     cout<<"Reference: y = "<<y.transpose()<<endl;
 
-<<<<<<< HEAD
-    cout<<"\nSolver Output: q_dot = "<<solver_output.transpose()<<endl;
+    cout<<"\nSolver Output: q_dot = "<<solver_output.transpose()<<endl;*/
     Eigen::VectorXd test = A*solver_output;
-    cout<<"Test: A * q_dot = "<<test.transpose();
-=======
-    cout<<"\nSolver Output: q_dot = "<<solver_output.transpose()<<endl;*/
-    Eigen::VectorXd test = prio_0.A*solver_output;
     //cout<<"Test: A * q_dot = "<<test.transpose();
->>>>>>> 29c7271e
     for(uint j = 0; j < NO_CONSTRAINTS; j++)
         BOOST_CHECK(fabs(test(j) - y(j)) < 1e-9);
 
