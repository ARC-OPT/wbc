--- conflicted
+++ resolved
@@ -74,14 +74,4 @@
   cd qpswift   
   ./test_qpswift_solver
   cd ../../..
-fi
-<<<<<<< HEAD
-=======
-
-# Python bindings
-#if [ -d "bindings" ]; then
-#  echo "Testing Python bindings ..."
-#  cd ../bindings/python/test
-#  nosetests3
-#fi
->>>>>>> 3a628483
+fi