#pragma once

#include "core/RobotModelConfig.hpp"

namespace wbc_py{
wbc::ActiveContacts toActiveContacts(const base::NamedVector<int> &contacts_in){
    wbc::ActiveContacts contacts_out;
    contacts_out.elements = contacts_in.elements;
    contacts_out.names = contacts_in.names;
    std::cout<<"CONTACT POINTS"<<std::endl;
    for(int i = 0; i < contacts_out.size(); i++)
        std::cout<<contacts_out.names[i]<<std::endl;
    return contacts_out;
}

base::NamedVector<int> fromActiveContacts(const wbc::ActiveContacts& contacts_in){
    base::NamedVector<int> contacts_out;
    contacts_out.names = contacts_in.names;
    contacts_out.elements = contacts_in.elements;
    return contacts_out;
}

class RobotModelConfig : public wbc::RobotModelConfig{
public:
    base::NamedVector<int> getActiveContacts(){
        return fromActiveContacts(contact_points);
    }
    void setActiveContacts(base::NamedVector<int> contacts_in){
        contact_points = toActiveContacts(contacts_in);
    }
};

<<<<<<< HEAD
wbc::RobotModelConfig toRobotModelConfig(wbc_py::RobotModelConfig cfg_in){
    RobotModelConfig cfg = cfg_in;
    return cfg;
}
wbc_py::RobotModelConfig fromRobotModelConfig(wbc::RobotModelConfig cfg_in){
    wbc_py::RobotModelConfig cfg;
=======
wbc::RobotModelConfig toRobotModelConfig(RobotModelConfig cfg_in){
    RobotModelConfig cfg = cfg_in;
    return cfg;
}

RobotModelConfig fromRobotModelConfig(wbc::RobotModelConfig cfg_in){
    RobotModelConfig cfg;
>>>>>>> 5b9e2c51
    cfg.file = cfg_in.file;
    cfg.submechanism_file = cfg_in.submechanism_file;
    cfg.floating_base = cfg_in.floating_base;
    cfg.contact_points = cfg_in.contact_points;
    return cfg;
}
}<|MERGE_RESOLUTION|>--- conflicted
+++ resolved
@@ -30,14 +30,6 @@
     }
 };
 
-<<<<<<< HEAD
-wbc::RobotModelConfig toRobotModelConfig(wbc_py::RobotModelConfig cfg_in){
-    RobotModelConfig cfg = cfg_in;
-    return cfg;
-}
-wbc_py::RobotModelConfig fromRobotModelConfig(wbc::RobotModelConfig cfg_in){
-    wbc_py::RobotModelConfig cfg;
-=======
 wbc::RobotModelConfig toRobotModelConfig(RobotModelConfig cfg_in){
     RobotModelConfig cfg = cfg_in;
     return cfg;
@@ -45,7 +37,6 @@
 
 RobotModelConfig fromRobotModelConfig(wbc::RobotModelConfig cfg_in){
     RobotModelConfig cfg;
->>>>>>> 5b9e2c51
     cfg.file = cfg_in.file;
     cfg.submechanism_file = cfg_in.submechanism_file;
     cfg.floating_base = cfg_in.floating_base;
