#ifndef TASK_CONFIG_HPP
#define TASK_CONFIG_HPP

#include <string>
#include <vector>
#include <stdexcept>

namespace wbc{

/**
 * Task Type. Two types of tasks are possible:
 *  - Cartesian tasks: The motion between two coordinate frames (root, tip) will be constrained. This can be used for operational space control, e.g.
 *                           Cartesian force/position control, obstacle avoidance, ...
 *  - Joint tasks: The motion for the given joints will be constrained. This can be used for joint space
 *                       control, e.g. avoiding the joint limits, maintaining a certain elbow position, joint position control, ...
 */
<<<<<<< HEAD
enum TaskType{unset = -1,
                jnt = 0,
                cart = 1};

using ConstraintType [[deprecated("Renamed to TaskType")]] = TaskType;
=======
enum ConstraintType{unset = -1,
                    jnt = 0,
                    cart = 1,
                    com = 2};
>>>>>>> 46b57327

/**
 * @brief Defines a task in the whole body control problem. Valid Configurations are e.g.
 *        - constraint_type = cart
 *          name = "cartesian_position_contol"
 *          priority = 0
 *          root_frame = "Robot_base"
 *          tip_frame = "Gripper"
 *          ref_frame = "Robot_base"
 *          activation = 0
 *
 *        - name = "joint_position_control"
 *          priority = 1
 *          constraint_type = jnt
 *          joint_names = ["J_1", "J_2", "J_3"]
 *          activation = 1
 *          timeout = 3.0
 */
class ConstraintConfig {

public:
    ConstraintConfig();
    /** Default constructor for Cartesian space tasks*/
    ConstraintConfig(const std::string &name,
                     const int priority,
                     const std::string root,
                     const std::string tip,
                     const std::string ref_frame,
                     const double activation = 0,
                     const std::vector<double> weights = {1,1,1,1,1,1},
                     const double timeout = 0);
    /** Default constructor for joint space tasks*/
    ConstraintConfig(const std::string &name,
                     const int priority,
                     const std::vector<std::string> joint_names,
                     const std::vector<double> weights,
                     const double activation = 0,
                     const double timeout = 0);
    /** Default constructor for a com task*/
    ConstraintConfig(const std::string &name,
                     const int priority,
                     const std::vector<double> weights = {1,1,1},
                     const double activation = 0,
                     const double timeout = 0);
    ~ConstraintConfig();

    /** Unique identifier of the constraint. Must not be empty*/
    std::string name;

    /** Constraint type, can be one of 'jnt' (joint space) or 'cart' (Cartesian) */
    TaskType type;

    /** Priority of this task. Must be >= 0! 0 corresponds to the highest priority. */
    int priority;

    /** Initial weights for this task. Size has to be same as number of task variables. Entries have to be >= 0.
     *  Can be used to balance contributions of the task variables.
     *  A value of 0 means that the reference of the corresponding task variable will be ignored while computing the solution.
     *  Vector Size has to be same as number of task variables. e.g. number of joint names in case of joint space task,
        and 6 in case of a Cartesian task */
    std::vector<double> weights;

    /** Initial activation for this task. Has to be within 0 and 1. Can be used to enable(1)/disable(0) the whole task,
     *  or to apply a smooth activation function. Default is 0.*/
    double activation;

    /** Timeout of this task in seconds. Output for this task will be set to zero if, for more than this amount of time, no new reference is set.
        A value of <= 0 will be interpreted as infinite, which means the task never goes into timeout. Default is zero*/
    double timeout;

    /** Only joint tasks: names of the involved joints. Must not be empty */
    std::vector<std::string> joint_names;

    /** Only Cartesian tasks: Root frame of the kinematic chain associated with this task.
     *  Has to be the name of a link available in the robot model. */
    std::string root;

    /** Only Cartesian tasks: Tip frame of the kinematic chain associated with this task.
     *  Has to be the name of a link available in the robot model */
    std::string tip;

    /** Only Cartesian tasks: Reference frame of the task input (base with respect to which the input is expressed).
     *  This has to be the name of a link available in robot model.
     *  If ref_frame == root the input is assumed to be given in root frame. Otherwise it will be transformed to root. */
    std::string ref_frame;

    /** Check for valid entries of the task config */
    void validate() const;

    /** Return the number of task variables for this config depending on the task type*/
    unsigned int nVariables() const;
};

using TaskConfig = ConstraintConfig;

}

#endif<|MERGE_RESOLUTION|>--- conflicted
+++ resolved
@@ -14,18 +14,12 @@
  *  - Joint tasks: The motion for the given joints will be constrained. This can be used for joint space
  *                       control, e.g. avoiding the joint limits, maintaining a certain elbow position, joint position control, ...
  */
-<<<<<<< HEAD
 enum TaskType{unset = -1,
                 jnt = 0,
-                cart = 1};
+                cart = 1,
+                com = 2};
 
 using ConstraintType [[deprecated("Renamed to TaskType")]] = TaskType;
-=======
-enum ConstraintType{unset = -1,
-                    jnt = 0,
-                    cart = 1,
-                    com = 2};
->>>>>>> 46b57327
 
 /**
  * @brief Defines a task in the whole body control problem. Valid Configurations are e.g.
