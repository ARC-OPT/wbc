--- conflicted
+++ resolved
@@ -1,22 +1,18 @@
 #include "AccelerationScene.hpp"
 #include "../core/RobotModel.hpp"
 #include <base-logging/Logging.hpp>
-#include "../core/JointAccelerationConstraint.hpp"
-#include "../core/CartesianAccelerationConstraint.hpp"
-#include "../core/CoMAccelerationConstraint.hpp"
+#include "../tasks/JointAccelerationTask.hpp"
+#include "../tasks/CartesianAccelerationTask.hpp"
+#include "../tasks/CoMAccelerationTask.hpp"
 
 namespace wbc{
 
 TaskPtr AccelerationScene::createTask(const TaskConfig &config){
 
     if(config.type == cart)
-<<<<<<< HEAD
         return std::make_shared<CartesianAccelerationTask>(config, robot_model->noOfJoints());
-=======
-        return std::make_shared<CartesianAccelerationConstraint>(config, robot_model->noOfJoints());
     else if(config.type == com)
-        return std::make_shared<CoMAccelerationConstraint>(config, robot_model->noOfJoints());
->>>>>>> 46b57327
+        return std::make_shared<CoMAccelerationTask>(config, robot_model->noOfJoints());
     else if(config.type == jnt)
         return std::make_shared<JointAccelerationTask>(config, robot_model->noOfJoints());
     else{
@@ -55,60 +51,7 @@
         task->checkTimeout();
         task->update(robot_model);
 
-<<<<<<< HEAD
         uint n_vars = task->config.nVariables();
-=======
-            CartesianAccelerationConstraintPtr constraint = std::static_pointer_cast<CartesianAccelerationConstraint>(constraints[prio][i]);
-
-            // Constraint Jacobian
-            constraint->A = robot_model->spaceJacobian(constraint->config.root, constraint->config.tip);
-
-            // Desired task space acceleration: y_r = y_d - Jdot*qdot
-            constraint->y_ref = constraint->y_ref - robot_model->spatialAccelerationBias(constraint->config.root, constraint->config.tip);
-
-            // Convert input acceleration from the reference frame of the constraint to the base frame of the robot. We transform only the orientation of the
-            // reference frame to which the twist is expressed, NOT the position. This means that the center of rotation for a Cartesian constraint will
-            // be the origin of ref frame, not the root frame. This is more intuitive when controlling the orientation of e.g. a robot' s end effector.
-            ref_frame = robot_model->rigidBodyState(constraint->config.root, constraint->config.ref_frame);
-            constraint->y_ref_root.segment(0,3) = ref_frame.pose.orientation.toRotationMatrix() * constraint->y_ref.segment(0,3);
-            constraint->y_ref_root.segment(3,3) = ref_frame.pose.orientation.toRotationMatrix() * constraint->y_ref.segment(3,3);
-
-            // Also convert the weight vector from ref frame to the root frame. Take the absolute values after rotation, since weights can only
-            // assume positive values
-            constraint->weights_root.segment(0,3) = ref_frame.pose.orientation.toRotationMatrix() * constraint->weights.segment(0,3);
-            constraint->weights_root.segment(3,3) = ref_frame.pose.orientation.toRotationMatrix() * constraint->weights.segment(3,3);
-            constraint->weights_root = constraint->weights_root.cwiseAbs();
-
-        }
-        else if(type == com){
-            CoMAccelerationConstraintPtr constraint = std::static_pointer_cast<CoMAccelerationConstraint>(constraints[prio][i]);
-            constraint->A = robot_model->comJacobian();
-            // Desired task space acceleration: y_r = y_d - Jdot*qdot
-            constraint->y_ref = constraint->y_ref - robot_model->spatialAccelerationBias(robot_model->worldFrame(), robot_model->baseFrame()).linear;
-            // CoM tasks are always in world/base frame, no need to transform.
-            constraint->y_ref_root = constraint->y_ref;
-            constraint->weights_root = constraint->weights;
-        }
-        else if(type == jnt){
-            JointAccelerationConstraintPtr constraint = std::static_pointer_cast<JointAccelerationConstraint>(constraints[prio][i]);
-
-            // Joint space constraints: constraint matrix has only ones and Zeros. The joint order in the constraints might be different than in the robot model.
-            // Thus, for joint space constraints, the joint indices have to be mapped correctly.
-            for(uint k = 0; k < constraint->config.joint_names.size(); k++){
-
-                int idx = robot_model->jointIndex(constraint->config.joint_names[k]);
-                constraint->A(k,idx) = 1.0;
-                constraint->y_ref_root = constraint->y_ref;     // In joint space y_ref is equal to y_ref_root
-                constraint->weights_root = constraint->weights; // Same for the weights
-            }
-        }
-        else{
-            LOG_ERROR("Constraint %s: Invalid type: %i", constraints[prio][i]->config.name.c_str(), type);
-            throw std::invalid_argument("Invalid constraint configuration");
-        }
-
-        ConstraintPtr constraint = constraints[prio][i];
->>>>>>> 46b57327
 
         // If the activation value is zero, also set reference to zero. Activation is usually used to switch between different
         // task phases and we don't want to store the "old" reference value, in case we switch on the task again
