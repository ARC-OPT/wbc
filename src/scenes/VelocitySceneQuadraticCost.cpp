#include "VelocitySceneQuadraticCost.hpp"

#include <base/JointLimits.hpp>
#include <base-logging/Logging.hpp>
<<<<<<< HEAD

#include "../tasks/CartesianVelocityTask.hpp"
#include "../tasks/JointVelocityTask.hpp"

#include "../constraints/ContactsVelocityHardConstraint.hpp"
#include "../constraints/JointLimitsVelocityHardConstraint.hpp"
=======
#include "../core/CartesianVelocityConstraint.hpp"
#include "../core/JointVelocityConstraint.hpp"
#include "../core/CoMVelocityConstraint.hpp"

>>>>>>> 46b57327

namespace wbc{

VelocitySceneQuadraticCost::VelocitySceneQuadraticCost(RobotModelPtr robot_model, QPSolverPtr solver, double dt) :
    VelocityScene(robot_model, solver),
    hessian_regularizer(1e-8){

    // for now manually adding constraint to this scene (an option would be to take them during configuration)
    hard_constraints.resize(1);
    hard_constraints[0].push_back(std::make_shared<ContactsVelocityHardConstraint>());
    hard_constraints[0].push_back(std::make_shared<JointLimitsVelocityHardConstraint>(dt));

}

VelocitySceneQuadraticCost::~VelocitySceneQuadraticCost(){
}

const HierarchicalQP& VelocitySceneQuadraticCost::update(){

    if(!configured)
        throw std::runtime_error("VelocitySceneQuadraticCost has not been configured!. Please call configure() before calling update() for the first time!");

    if(tasks.size() != 1){
        LOG_ERROR("Number of priorities in VelocitySceneQuadraticCost should be 1, but is %i", tasks.size());
        throw std::runtime_error("Invalid task configuration");
    }

    int nj = robot_model->noOfJoints();
    const ActiveContacts& contact_points = robot_model->getActiveContacts();
    uint ncp = contact_points.size();
    uint prio = 0;

    // QP Size: (NContacts*6 X NJoints)
    tasks_prio[prio].resize(ncp*6,nj);
    tasks_prio[prio].H.setZero();
    tasks_prio[prio].g.setZero();

    ///////// Tasks

<<<<<<< HEAD
    for(uint i = 0; i < tasks[prio].size(); i++){
        
        TaskPtr task = tasks[prio][i];

        task->checkTimeout();
        task->update(robot_model);

=======
    for(uint i = 0; i < constraints[prio].size(); i++){

        constraints[prio][i]->checkTimeout();
        int type = constraints[prio][i]->config.type;
        ConstraintPtr constraint;

        if(type == cart){

            constraint = std::static_pointer_cast<CartesianVelocityConstraint>(constraints[prio][i]);

            // Constraint Jacobian
            constraint->A = robot_model->spaceJacobian(constraint->config.root, constraint->config.tip);

            // Convert constraint twist to robot root
            base::MatrixXd rot_mat = robot_model->rigidBodyState(constraint->config.root, constraint->config.ref_frame).pose.orientation.toRotationMatrix();
            constraint->y_ref_root.segment(0,3) = rot_mat * constraint->y_ref.segment(0,3);
            constraint->y_ref_root.segment(3,3) = rot_mat * constraint->y_ref.segment(3,3);

            // Also convert the weight vector from ref frame to the root frame. Take the absolute values after rotation, since weights can only
            // assume positive values
            constraint->weights_root.segment(0,3) = rot_mat * constraint->weights.segment(0,3);
            constraint->weights_root.segment(3,3) = rot_mat * constraint->weights.segment(3,3);
            constraint->weights_root = constraint->weights_root.cwiseAbs();
        }
        else if(type == com){
            constraint = std::static_pointer_cast<CoMVelocityConstraint>(constraints[prio][i]);
            constraint->A = robot_model->comJacobian();
            // CoM tasks are always in world/base frame, no need to transform.
            constraint->y_ref_root = constraint->y_ref;
            constraint->weights_root = constraint->weights;
        }
        else if(type == jnt){

            constraint = std::static_pointer_cast<JointVelocityConstraint>(constraints[prio][i]);

            // Joint space constraints: constraint matrix has only ones and Zeros. The joint order in the constraints might be different than in the robot model.
            // Thus, for joint space constraints, the joint indices have to be mapped correctly.
            for(uint k = 0; k < constraint->config.joint_names.size(); k++){

                int idx = robot_model->jointIndex(constraint->config.joint_names[k]);
                constraint->A(k,idx) = 1.0;
                constraint->y_ref_root = constraint->y_ref;     // In joint space y_ref is equal to y_ref_root
                constraint->weights_root = constraint->weights; // Same of the weights
            }
        }
        else{
            LOG_ERROR("Constraint %s: Invalid type: %i", constraints[prio][i]->config.name.c_str(), type);
            throw std::invalid_argument("Invalid constraint configuration");
        }

>>>>>>> 46b57327
        // If the activation value is zero, also set reference to zero. Activation is usually used to switch between different
        // task phases and we don't want to store the "old" reference value, in case we switch on the task again
        if(task->activation == 0){
           task->y_ref.setZero();
           task->y_ref_root.setZero();
        }

        for(int i = 0; i < task->A.rows(); i++)
            task->Aw.row(i) = task->weights_root(i) * task->A.row(i) * task->activation * (!task->timeout);
        for(int i = 0; i < task->A.cols(); i++)
            task->Aw.col(i) = joint_weights[i] * task->Aw.col(i);

        tasks_prio[prio].H.block(0,0,nj,nj) += task->Aw.transpose()*task->Aw;
        tasks_prio[prio].g.segment(0,nj) -= task->Aw.transpose()*task->y_ref_root;

    } // tasks on prio

    // Add regularization term
    tasks_prio[prio].H.block(0,0,nj,nj).diagonal().array() += hessian_regularizer;


    ///////// Constraints

<<<<<<< HEAD
    size_t total_eqs = 0;
    for(auto hard_constraint : hard_constraints[prio]) {
        hard_constraint->update(robot_model);
        if(hard_constraint->type() != HardConstraint::bounds)
            total_eqs += hard_constraint->size();
    }

    // Note already performed at the beginning of the update (but does not consider additional constriants)
    tasks_prio[prio].A.resize(total_eqs, nj);
    tasks_prio[prio].lower_x.resize(nj);
    tasks_prio[prio].upper_y.resize(nj);
    tasks_prio[prio].lower_y.resize(total_eqs);
    tasks_prio[prio].upper_y.resize(total_eqs);

    tasks_prio[prio].A.setZero();
    tasks_prio[prio].lower_y.setConstant(-99999);
    tasks_prio[prio].upper_y.setConstant(+99999);
    tasks_prio[prio].lower_x.setConstant(-99999);
    tasks_prio[prio].upper_x.setConstant(+99999);

    total_eqs = 0;
    for(uint i = 0; i < hard_constraints[prio].size(); i++) {
        HardConstraint::Type type = hard_constraints[prio][i]->type();
        size_t c_size = hard_constraints[prio][i]->size();

        if(type == HardConstraint::bounds) {
            tasks_prio[prio].lower_x = hard_constraints[prio][i]->lb();
            tasks_prio[prio].upper_x = hard_constraints[prio][i]->ub();
        }
        else if (type == HardConstraint::equality) {
            tasks_prio[prio].A.middleRows(total_eqs, c_size) = hard_constraints[prio][i]->A();
            tasks_prio[prio].lower_y.segment(total_eqs, c_size) = hard_constraints[prio][i]->b();
            tasks_prio[prio].upper_y.segment(total_eqs, c_size) = hard_constraints[prio][i]->b();
        }
        else if (type == HardConstraint::inequality) {
            tasks_prio[prio].A.middleRows(total_eqs, c_size) = hard_constraints[prio][i]->A();
            tasks_prio[prio].lower_y.segment(total_eqs, c_size) = hard_constraints[prio][i]->lb();
            tasks_prio[prio].upper_y.segment(total_eqs, c_size) = hard_constraints[prio][i]->ub();
        }

        total_eqs += c_size;
=======
    // For all contacts: Js*qd = 0 (Rigid Contacts, contact points do not move!)
    constraints_prio[prio].A.setZero();
    for(int i = 0; i < contact_points.size(); i++)
        constraints_prio[prio].A.block(i*6, 0, 6, nj) = contact_points[i]*robot_model->bodyJacobian(robot_model->worldFrame(), contact_points.names[i]);
    constraints_prio[prio].lower_y.setZero();
    constraints_prio[prio].upper_y.setZero();
    // TODO: Using actual limits does not work well (QP Solver sometimes fails due to infeasible QP)
    constraints_prio[prio].lower_x.setConstant(-1000);
    constraints_prio[prio].upper_x.setConstant(1000);
    for(auto n : robot_model->actuatedJointNames()){
        size_t idx = robot_model->jointIndex(n);
        const base::JointLimitRange &range = robot_model->jointLimits().getElementByName(n);
        constraints_prio[prio].lower_x(idx) = range.min.speed;
        constraints_prio[prio].upper_x(idx) = range.max.speed;
>>>>>>> 46b57327
    }

    tasks_prio.time = base::Time::now(); //  TODO: Use latest time stamp from all tasks!?

    return tasks_prio;
}

} // namespace wbc<|MERGE_RESOLUTION|>--- conflicted
+++ resolved
@@ -2,19 +2,14 @@
 
 #include <base/JointLimits.hpp>
 #include <base-logging/Logging.hpp>
-<<<<<<< HEAD
 
 #include "../tasks/CartesianVelocityTask.hpp"
 #include "../tasks/JointVelocityTask.hpp"
+#include "../tasks/CoMVelocityTask.hpp"
 
 #include "../constraints/ContactsVelocityHardConstraint.hpp"
 #include "../constraints/JointLimitsVelocityHardConstraint.hpp"
-=======
-#include "../core/CartesianVelocityConstraint.hpp"
-#include "../core/JointVelocityConstraint.hpp"
-#include "../core/CoMVelocityConstraint.hpp"
 
->>>>>>> 46b57327
 
 namespace wbc{
 
@@ -54,7 +49,6 @@
 
     ///////// Tasks
 
-<<<<<<< HEAD
     for(uint i = 0; i < tasks[prio].size(); i++){
         
         TaskPtr task = tasks[prio][i];
@@ -62,58 +56,6 @@
         task->checkTimeout();
         task->update(robot_model);
 
-=======
-    for(uint i = 0; i < constraints[prio].size(); i++){
-
-        constraints[prio][i]->checkTimeout();
-        int type = constraints[prio][i]->config.type;
-        ConstraintPtr constraint;
-
-        if(type == cart){
-
-            constraint = std::static_pointer_cast<CartesianVelocityConstraint>(constraints[prio][i]);
-
-            // Constraint Jacobian
-            constraint->A = robot_model->spaceJacobian(constraint->config.root, constraint->config.tip);
-
-            // Convert constraint twist to robot root
-            base::MatrixXd rot_mat = robot_model->rigidBodyState(constraint->config.root, constraint->config.ref_frame).pose.orientation.toRotationMatrix();
-            constraint->y_ref_root.segment(0,3) = rot_mat * constraint->y_ref.segment(0,3);
-            constraint->y_ref_root.segment(3,3) = rot_mat * constraint->y_ref.segment(3,3);
-
-            // Also convert the weight vector from ref frame to the root frame. Take the absolute values after rotation, since weights can only
-            // assume positive values
-            constraint->weights_root.segment(0,3) = rot_mat * constraint->weights.segment(0,3);
-            constraint->weights_root.segment(3,3) = rot_mat * constraint->weights.segment(3,3);
-            constraint->weights_root = constraint->weights_root.cwiseAbs();
-        }
-        else if(type == com){
-            constraint = std::static_pointer_cast<CoMVelocityConstraint>(constraints[prio][i]);
-            constraint->A = robot_model->comJacobian();
-            // CoM tasks are always in world/base frame, no need to transform.
-            constraint->y_ref_root = constraint->y_ref;
-            constraint->weights_root = constraint->weights;
-        }
-        else if(type == jnt){
-
-            constraint = std::static_pointer_cast<JointVelocityConstraint>(constraints[prio][i]);
-
-            // Joint space constraints: constraint matrix has only ones and Zeros. The joint order in the constraints might be different than in the robot model.
-            // Thus, for joint space constraints, the joint indices have to be mapped correctly.
-            for(uint k = 0; k < constraint->config.joint_names.size(); k++){
-
-                int idx = robot_model->jointIndex(constraint->config.joint_names[k]);
-                constraint->A(k,idx) = 1.0;
-                constraint->y_ref_root = constraint->y_ref;     // In joint space y_ref is equal to y_ref_root
-                constraint->weights_root = constraint->weights; // Same of the weights
-            }
-        }
-        else{
-            LOG_ERROR("Constraint %s: Invalid type: %i", constraints[prio][i]->config.name.c_str(), type);
-            throw std::invalid_argument("Invalid constraint configuration");
-        }
-
->>>>>>> 46b57327
         // If the activation value is zero, also set reference to zero. Activation is usually used to switch between different
         // task phases and we don't want to store the "old" reference value, in case we switch on the task again
         if(task->activation == 0){
@@ -137,7 +79,6 @@
 
     ///////// Constraints
 
-<<<<<<< HEAD
     size_t total_eqs = 0;
     for(auto hard_constraint : hard_constraints[prio]) {
         hard_constraint->update(robot_model);
@@ -179,22 +120,6 @@
         }
 
         total_eqs += c_size;
-=======
-    // For all contacts: Js*qd = 0 (Rigid Contacts, contact points do not move!)
-    constraints_prio[prio].A.setZero();
-    for(int i = 0; i < contact_points.size(); i++)
-        constraints_prio[prio].A.block(i*6, 0, 6, nj) = contact_points[i]*robot_model->bodyJacobian(robot_model->worldFrame(), contact_points.names[i]);
-    constraints_prio[prio].lower_y.setZero();
-    constraints_prio[prio].upper_y.setZero();
-    // TODO: Using actual limits does not work well (QP Solver sometimes fails due to infeasible QP)
-    constraints_prio[prio].lower_x.setConstant(-1000);
-    constraints_prio[prio].upper_x.setConstant(1000);
-    for(auto n : robot_model->actuatedJointNames()){
-        size_t idx = robot_model->jointIndex(n);
-        const base::JointLimitRange &range = robot_model->jointLimits().getElementByName(n);
-        constraints_prio[prio].lower_x(idx) = range.min.speed;
-        constraints_prio[prio].upper_x(idx) = range.max.speed;
->>>>>>> 46b57327
     }
 
     tasks_prio.time = base::Time::now(); //  TODO: Use latest time stamp from all tasks!?
