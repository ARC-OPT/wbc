--- conflicted
+++ resolved
@@ -106,7 +106,6 @@
 
     robot_model->systemState(q,qd,qdd);
 
-<<<<<<< HEAD
     for(uint prio = 0; prio < tasks.size(); prio++){
         for(uint i = 0; i < tasks[prio].size(); i++){
             TaskPtr task = tasks[prio][i];
@@ -119,22 +118,7 @@
             tasks_status[name].weights    = task->weights;
             tasks_status[name].y_ref      = task->y_ref;
             tasks_status[name].y_solution = task->A * solver_output;
-            tasks_status[name].y          = task->A * robot_vel;
-=======
-    for(uint prio = 0; prio < constraints.size(); prio++){
-        for(uint i = 0; i < constraints[prio].size(); i++){
-            ConstraintPtr constraint = constraints[prio][i];
-            const std::string &name = constraint->config.name;
-
-            constraints_status[name].time       = constraint->time;
-            constraints_status[name].config     = constraint->config;
-            constraints_status[name].activation = constraint->activation;
-            constraints_status[name].timeout    = constraint->timeout;
-            constraints_status[name].weights    = constraint->weights;
-            constraints_status[name].y_ref      = constraint->y_ref;
-            constraints_status[name].y_solution = constraint->A * solver_output;
-            constraints_status[name].y          = constraint->A * qd;
->>>>>>> 5b9e2c51
+            tasks_status[name].y          = task->A * qd;
         }
     }
 
