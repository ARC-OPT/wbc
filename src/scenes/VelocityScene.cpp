--- conflicted
+++ resolved
@@ -1,28 +1,19 @@
 #include "VelocityScene.hpp"
 #include "../core/RobotModel.hpp"
 #include <base-logging/Logging.hpp>
-<<<<<<< HEAD
 
 #include "../tasks/JointVelocityTask.hpp"
 #include "../tasks/CartesianVelocityTask.hpp"
-=======
-#include "../core/JointVelocityConstraint.hpp"
-#include "../core/CartesianVelocityConstraint.hpp"
-#include "../core/CoMVelocityConstraint.hpp"
->>>>>>> 46b57327
+#include "../tasks/CoMVelocityTask.hpp"
 
 namespace wbc{
 
 TaskPtr VelocityScene::createTask(const TaskConfig &config){
 
     if(config.type == cart)
-<<<<<<< HEAD
         return std::make_shared<CartesianVelocityTask>(config, robot_model->noOfJoints());
-=======
-        return std::make_shared<CartesianVelocityConstraint>(config, robot_model->noOfJoints());
     else if(config.type == com)
-        return std::make_shared<CoMVelocityConstraint>(config, robot_model->noOfJoints());
->>>>>>> 46b57327
+        return std::make_shared<CoMVelocityTask>(config, robot_model->noOfJoints());
     else if(config.type == jnt)
         return std::make_shared<JointVelocityTask>(config, robot_model->noOfJoints());
     else{
@@ -51,41 +42,7 @@
         uint row_index = 0;
         for(uint i = 0; i < tasks[prio].size(); i++){
 
-<<<<<<< HEAD
             TaskPtr task = tasks[prio][i];
-=======
-                // Also convert the weight vector from ref frame to the root frame. Take the absolute values after rotation, since weights can only
-                // assume positive values
-                constraint->weights_root.segment(0,3) = ref_frame.pose.orientation.toRotationMatrix() * constraint->weights.segment(0,3);
-                constraint->weights_root.segment(3,3) = ref_frame.pose.orientation.toRotationMatrix() * constraint->weights.segment(3,3);
-                constraint->weights_root = constraint->weights_root.cwiseAbs();
-            }
-            else if(type == com){
-                CoMVelocityConstraintPtr constraint = std::static_pointer_cast<CoMVelocityConstraint>(constraints[prio][i]);
-                constraint->A = robot_model->comJacobian();
-                // CoM tasks are always in world/base frame, no need to transform.
-                constraint->y_ref_root = constraint->y_ref;
-                constraint->weights_root = constraint->weights;
-            }
-            else if(type == jnt){
-
-                JointVelocityConstraintPtr constraint = std::static_pointer_cast<JointVelocityConstraint>(constraints[prio][i]);
-
-                // Joint space constraints: constraint matrix has only ones and Zeros. The joint order in the constraints might be different than in the robot model.
-                // Thus, for joint space constraints, the joint indices have to be mapped correctly.
-                for(uint k = 0; k < constraint->config.joint_names.size(); k++){
-
-                    int idx = robot_model->jointIndex(constraint->config.joint_names[k]);
-                    constraint->A(k,idx) = 1.0;
-                    constraint->y_ref_root = constraint->y_ref;     // In joint space y_ref is equal to y_ref_root
-                    constraint->weights_root = constraint->weights; // Same of the weights
-                }
-            }
-            else{
-                LOG_ERROR("Constraint %s: Invalid type: %i", constraints[prio][i]->config.name.c_str(), type);
-                throw std::invalid_argument("Invalid constraint configuration");
-            }
->>>>>>> 46b57327
 
             task->checkTimeout();
             task->update(robot_model);
