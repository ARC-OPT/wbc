--- conflicted
+++ resolved
@@ -1,12 +1,9 @@
 #ifndef ROBOTMODELCONFIG_HPP
 #define ROBOTMODELCONFIG_HPP
 
-<<<<<<< HEAD
 #include <base/Pose.hpp>
-=======
-#include <base/samples/RigidBodyState.hpp>
 #include <base/NamedVector.hpp>
->>>>>>> 01a26765
+#include <wbc_common/CartesianState.hpp>
 
 namespace wbc{
 
@@ -33,7 +30,7 @@
     base::Pose initial_pose;  /** Initial pose of this model relative to the hook frame*/
 };
 
-class RobotModelPoses : public base::NamedVector<base::samples::RigidBodyState>{
+class RobotModelsState : public base::NamedVector<wbc::CartesianState>{
 };
 
 }
