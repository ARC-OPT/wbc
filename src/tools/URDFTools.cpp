--- conflicted
+++ resolved
@@ -1,16 +1,7 @@
 #include "URDFTools.hpp"
-<<<<<<< HEAD
-#include <base/JointLimits.hpp>
-#include <base-logging/Logging.hpp>
-#include <stack>
-#include <fstream>
-#include <iostream>
-#include <tinyxml2.h>
-=======
 #include <urdf_model/link.h>
 #include <stack>
 #include "../tools/Logger.hpp"
->>>>>>> 5c39722c
 
 namespace wbc {
 
@@ -89,134 +80,6 @@
     }
 }
 
-<<<<<<< HEAD
-void URDFTools::printTree(const std::string& filename){
-    urdf::ModelInterfaceSharedPtr urdf_model = urdf::parseURDFFile(filename);
-    if (!urdf_model)
-        throw urdf::ParseError("Cannot load URDF from file " + filename);
-    urdf::LinkConstSharedPtr root_link = urdf_model->getRoot();
-    printTree(root_link);
-
-}
-
-std::vector<std::string> URDFTools::addFloatingBaseToURDF(urdf::ModelInterfaceSharedPtr& robot_urdf, const std::string &world_frame_id){
-
-    std::vector<std::string> floating_base_names = {"floating_base_trans_x", "floating_base_trans_y", "floating_base_trans_z",
-                                                    "floating_base_rot_x", "floating_base_rot_y", "floating_base_rot_z"};
-    auto *doc = urdf::exportURDF(robot_urdf);
-    std::string filename = "/tmp/robot_urdf";
-    doc->SaveFile(filename.c_str());
-    std::ifstream file;
-    file.open(filename);
-    if(!file){
-        std::cout << "Could not open " << filename << std::endl;
-        exit(0);
-    }
-    std::string robot_xml_string( (std::istreambuf_iterator<char>(file) ),(std::istreambuf_iterator<char>()) );
-    robot_xml_string.erase(robot_xml_string.find("</robot>"), std::string("</robot>").length());
-    std::string floating_base = std::string("  <link name='" + world_frame_id + "'>\n")   +
-            "    <inertial>" +
-            "      <origin rpy='0 0 0' xyz='0 0 0'/>" +
-            "      <mass value='0.001'/>" +
-            "      <inertia ixx='0' ixy='0' ixz='0' iyy='0' iyz='0' izz='0'/>" +
-            "    </inertial>" +
-            "  </link>" +
-
-            "  <link name='link_floating_base_trans_x'>"   +
-            "    <inertial>" +
-            "      <origin rpy='0 0 0' xyz='0 0 0'/>" +
-            "      <mass value='0.001'/>" +
-            "      <inertia ixx='0' ixy='0' ixz='0' iyy='0' iyz='0' izz='0'/>" +
-            "    </inertial>" +
-            "  </link\n>" +
-
-            "  <link name='link_floating_base_trans_y'>"   +
-            "    <inertial>" +
-            "      <origin rpy='0 0 0' xyz='0 0 0'/>" +
-            "      <mass value='0.001'/>" +
-            "      <inertia ixx='0' ixy='0' ixz='0' iyy='0' iyz='0' izz='0'/>" +
-            "    </inertial>" +
-            "  </link\n>" +
-
-            "  <link name='link_floating_base_trans_z'>"   +
-            "    <inertial>" +
-            "      <origin rpy='0 0 0' xyz='0 0 0'/>" +
-            "      <mass value='0.001'/>" +
-            "      <inertia ixx='0' ixy='0' ixz='0' iyy='0' iyz='0' izz='0'/>" +
-            "    </inertial>" +
-            "  </link\n>" +
-
-            "  <link name='link_floating_base_rot_x'>"   +
-            "    <inertial>" +
-            "      <origin rpy='0 0 0' xyz='0 0 0'/>" +
-            "      <mass value='0.001'/>" +
-            "      <inertia ixx='0' ixy='0' ixz='0' iyy='0' iyz='0' izz='0'/>" +
-            "    </inertial>" +
-            "  </link\n>" +
-
-            "  <link name='link_floating_base_rot_y'>"   +
-            "    <inertial>" +
-            "      <origin rpy='0 0 0' xyz='0 0 0'/>" +
-            "      <mass value='0.001'/>" +
-            "      <inertia ixx='0' ixy='0' ixz='0' iyy='0' iyz='0' izz='0'/>" +
-            "    </inertial>" +
-            "  </link\n>" +
-
-           "  <joint name='floating_base_trans_x' type='prismatic'>\n"   +
-             "  <parent link='" + world_frame_id + "'/>\n"   +
-             "  <child link='link_floating_base_trans_x'/>\n"   +
-             "  <origin rpy='0 0 0' xyz='0 0 0'/>\n"   +
-             "  <axis xyz='1 0 0'/>\n"   +
-             "  <limit effort='1000' lower='-1000' upper='1000' velocity='1000'/>\n"   +
-           "  </joint>\n"   +
-
-           "  <joint name='floating_base_trans_y' type='prismatic'>\n"   +
-             "  <parent link='link_floating_base_trans_x'/>\n"   +
-             "  <child link='link_floating_base_trans_y'/>\n"   +
-             "  <origin rpy='0 0 0' xyz='0 0 0'/>\n"   +
-             "  <axis xyz='0 1 0'/>\n"   +
-             "  <limit effort='1000' lower='-1000' upper='1000' velocity='1000'/>\n"   +
-           "  </joint>\n"   +
-
-           "  <joint name='floating_base_trans_z' type='prismatic'>\n"   +
-             "  <parent link='link_floating_base_trans_y'/>\n"   +
-             "  <child link='link_floating_base_trans_z'/>\n"   +
-             "  <origin rpy='0 0 0' xyz='0 0 0'/>\n"   +
-             "  <axis xyz='0 0 1'/>\n"   +
-             "  <limit effort='1000' lower='-1000' upper='1000' velocity='1000'/>\n"   +
-           "  </joint>\n"   +
-
-           "  <joint name='floating_base_rot_x' type='revolute'>\n"   +
-             "  <parent link='link_floating_base_trans_z'/>\n"   +
-             "  <child link='link_floating_base_rot_x'/>\n"   +
-             "  <origin rpy='0 0 0' xyz='0 0 0'/>\n"   +
-             "  <axis xyz='1 0 0'/>\n"   +
-             "  <limit effort='1000' lower='-1000' upper='1000' velocity='1000'/>\n"   +
-           "  </joint>\n"   +
-
-           "  <joint name='floating_base_rot_y' type='revolute'>\n"   +
-             "  <parent link='link_floating_base_rot_x'/>\n"   +
-             "  <child link='link_floating_base_rot_y'/>\n"   +
-             "  <origin rpy='0 0 0' xyz='0 0 0'/>\n"   +
-             "  <axis xyz='0 1 0'/>\n"   +
-             "  <limit effort='1000' lower='-1000' upper='1000' velocity='1000'/>\n"   +
-           "  </joint>\n"   +
-
-           "  <joint name='floating_base_rot_z' type='revolute'>\n"   +
-             "  <parent link='link_floating_base_rot_y'/>\n"   +
-             "  <child link='" + robot_urdf->getRoot()->name + "'/>\n"   +
-             "  <origin rpy='0 0 0' xyz='0 0 0'/>\n"   +
-             "  <axis xyz='0 0 1'/>\n"   +
-             "  <limit effort='1000' lower='-1000' upper='1000' velocity='1000'/>\n"   +
-           "  </joint>\n";
-    robot_xml_string += floating_base + "</robot>";
-    robot_urdf = urdf::parseURDF(robot_xml_string);
-
-    return floating_base_names;
-}
-
-=======
->>>>>>> 5c39722c
 bool URDFTools::applyJointBlacklist(urdf::ModelInterfaceSharedPtr& robot_urdf, const std::vector<std::string> &blacklist){
 
     for(auto name : blacklist){
