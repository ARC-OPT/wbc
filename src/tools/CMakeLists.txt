set(TARGET_NAME wbc-tools)

file(GLOB HEADERS RELATIVE ${PROJECT_SOURCE_DIR}/src/types "*.hpp")
file(GLOB SOURCES RELATIVE ${PROJECT_SOURCE_DIR}/src/types "*.cpp")

pkg_search_module(urdfdom REQUIRED IMPORTED_TARGET urdfdom)
pkg_search_module(eigen3 REQUIRED IMPORTED_TARGET eigen3)
pkg_search_module(tinyxml2 REQUIRED IMPORTED_TARGET tinyxml2)

list(APPEND PKGCONFIG_REQUIRES urdfdom)
<<<<<<< HEAD
list(APPEND PKGCONFIG_REQUIRES tinyxml2)
=======
>>>>>>> 5c39722c
list(APPEND PKGCONFIG_REQUIRES eigen3)
string (REPLACE ";" " " PKGCONFIG_REQUIRES "${PKGCONFIG_REQUIRES}")

add_library(${TARGET_NAME} SHARED ${SOURCES} ${HEADERS})

target_include_directories(${TARGET_NAME} PUBLIC
	$<BUILD_INTERFACE:${PROJECT_SOURCE_DIR}>/src
	$<INSTALL_INTERFACE:include>)

target_link_libraries(${TARGET_NAME} PUBLIC
                      PkgConfig::urdfdom
<<<<<<< HEAD
                      PkgConfig::tinyxml2
=======
>>>>>>> 5c39722c
                      PkgConfig::eigen3)

set_target_properties(${TARGET_NAME} PROPERTIES
       VERSION ${PROJECT_VERSION}
       SOVERSION ${API_VERSION})

install(TARGETS ${TARGET_NAME}
        LIBRARY DESTINATION lib)

CONFIGURE_FILE(${CMAKE_CURRENT_SOURCE_DIR}/${TARGET_NAME}.pc.in ${CMAKE_CURRENT_BINARY_DIR}/${TARGET_NAME}.pc @ONLY)
install(FILES ${CMAKE_CURRENT_BINARY_DIR}/${TARGET_NAME}.pc DESTINATION lib/pkgconfig)
INSTALL(FILES ${HEADERS} DESTINATION include/wbc/tools)<|MERGE_RESOLUTION|>--- conflicted
+++ resolved
@@ -5,13 +5,8 @@
 
 pkg_search_module(urdfdom REQUIRED IMPORTED_TARGET urdfdom)
 pkg_search_module(eigen3 REQUIRED IMPORTED_TARGET eigen3)
-pkg_search_module(tinyxml2 REQUIRED IMPORTED_TARGET tinyxml2)
 
 list(APPEND PKGCONFIG_REQUIRES urdfdom)
-<<<<<<< HEAD
-list(APPEND PKGCONFIG_REQUIRES tinyxml2)
-=======
->>>>>>> 5c39722c
 list(APPEND PKGCONFIG_REQUIRES eigen3)
 string (REPLACE ";" " " PKGCONFIG_REQUIRES "${PKGCONFIG_REQUIRES}")
 
@@ -23,10 +18,6 @@
 
 target_link_libraries(${TARGET_NAME} PUBLIC
                       PkgConfig::urdfdom
-<<<<<<< HEAD
-                      PkgConfig::tinyxml2
-=======
->>>>>>> 5c39722c
                       PkgConfig::eigen3)
 
 set_target_properties(${TARGET_NAME} PROPERTIES
