--- conflicted
+++ resolved
@@ -3,25 +3,6 @@
 file(GLOB SOURCES RELATIVE ${PROJECT_SOURCE_DIR}/src/robot_models/robot_model_hyrodyn "*.cpp")
 file(GLOB HEADERS RELATIVE ${PROJECT_SOURCE_DIR}/src/robot_models/robot_model_hyrodyn "*.hpp")
 
-<<<<<<< HEAD
-pkg_search_module(urdfdom REQUIRED urdfdom)
-pkg_search_module(hyrodyn REQUIRED hyrodyn)
-pkg_search_module(base-types REQUIRED base-types)
-pkg_search_module(rbdl REQUIRED rbdl)
-
-list(APPEND PKGCONFIG_REQUIRES wbc-core)
-list(APPEND PKGCONFIG_REQUIRES urdfdom)
-list(APPEND PKGCONFIG_REQUIRES base-types)
-list(APPEND PKGCONFIG_REQUIRES rbdl)
-string (REPLACE ";" " " PKGCONFIG_REQUIRES "${PKGCONFIG_REQUIRES}")
-
-include_directories(${rbdl_INCLUDE_DIRS} ${urdfdom_INCLUDE_DIRS} ${hyrodyn_INCLUDE_DIRS} ${base-types_INCLUDE_DIRS})
-link_directories(${urdfdom_LIBRARY_DIRS})
-link_directories(${hyrodyn_LIBRARY_DIRS})
-link_directories(${rbdl_LIBRARY_DIRS})
-link_directories(${base-types_LIBRARY_DIRS})
-
-=======
 pkg_search_module(urdfdom REQUIRED IMPORTED_TARGET urdfdom)
 pkg_search_module(hyrodyn REQUIRED IMPORTED_TARGET hyrodyn)
 
@@ -30,19 +11,11 @@
 list(APPEND PKGCONFIG_REQUIRES hyrodyn)
 string (REPLACE ";" " " PKGCONFIG_REQUIRES "${PKGCONFIG_REQUIRES}")
 
->>>>>>> 9f35e221
 add_library(${TARGET_NAME} SHARED ${SOURCES} ${HEADERS})
 target_link_libraries(${TARGET_NAME} PUBLIC
                       wbc-core
-<<<<<<< HEAD
-                      ${base-types_LIBRARIES}
-                      ${urdfdom_LIBRARIES}
-                      ${rbdl_LIBRARIES}
-                      ${hyrodyn_LIBRARIES})
-=======
                       PkgConfig::urdfdom
                       PkgConfig::hyrodyn)
->>>>>>> 9f35e221
 
 set_target_properties(${TARGET_NAME} PROPERTIES
        VERSION ${PROJECT_VERSION}
