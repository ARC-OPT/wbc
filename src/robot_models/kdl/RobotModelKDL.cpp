#include "RobotModelKDL.hpp"
#include "KinematicChainKDL.hpp"
#include <kdl_parser/kdl_parser.hpp>
#include <base-logging/Logging.hpp>
#include "../../core/RobotModelConfig.hpp"
#include <kdl/treeidsolver_recursive_newton_euler.hpp>
#include <kdl/treejnttojacsolver.hpp>
#include <algorithm>
#include <tools/URDFTools.hpp>
#include <kdl/chaindynparam.hpp>
#include <fstream>

namespace wbc{

RobotModelRegistry<RobotModelKDL> RobotModelKDL::reg("kdl");

RobotModelKDL::RobotModelKDL(){
}

RobotModelKDL::~RobotModelKDL(){
}

void RobotModelKDL::clear(){

    RobotModel::clear();

    full_tree = KDL::Tree();
    kdl_chain_map.clear();
}

bool RobotModelKDL::configure(const RobotModelConfig& cfg){

    clear();

    // 1. Load Robot Model

    robot_model_config = cfg;

    if(!cfg.submechanism_file.empty()){
        LOG_ERROR("You passed a submechanism file, but RobotModelKDL does not support submechanisms. Use RobotModelHyrodyn instead!");
        return false;
    }

    std::ifstream stream(cfg.file.c_str());
    if (!stream){
        LOG_ERROR("File %s does not exist", cfg.file.c_str());
        return false;
    }

    robot_urdf = urdf::parseURDFFile(cfg.file);
    if(!robot_urdf){
        LOG_ERROR("Unable to parse urdf model from file %s", cfg.file.c_str());
        return false;
    }
    base_frame =  robot_urdf->getRoot()->name;

    // Blacklist not required joints
    if(!URDFTools::applyJointBlacklist(robot_urdf, cfg.joint_blacklist))
        return false;

    // Joint names from URDF without floating base and without blacklisted joints
    std::vector<std::string> joint_names_urdf = URDFTools::jointNamesFromURDF(robot_urdf);

    // Add floating base
    has_floating_base = cfg.floating_base;
    world_frame = base_frame;
    if(cfg.floating_base){
        joint_names_floating_base = URDFTools::addFloatingBaseToURDF(robot_urdf, cfg.world_frame_id);
        world_frame = robot_urdf->getRoot()->name;
    }

    // Read Joint Limits
    URDFTools::jointLimitsFromURDF(robot_urdf, joint_limits);

    // If joint names is empty in config, use all joints from URDF
    independent_joint_names = cfg.joint_names;
    if(independent_joint_names.empty())
        independent_joint_names = joint_names_floating_base + joint_names_urdf;

    // If actuated joint names is empty in config, assume that all joints are actuated
    actuated_joint_names = cfg.actuated_joint_names;
    if(actuated_joint_names.empty()){
        if(cfg.joint_names.empty())
            actuated_joint_names = joint_names_urdf;
        else
            actuated_joint_names = cfg.joint_names;
    }

    joint_names = independent_joint_names;
    joint_state.elements.resize(independent_joint_names.size());
    joint_state.names = independent_joint_names;

    // Parse KDL Tree
    if(!kdl_parser::treeFromUrdfModel(*robot_urdf, full_tree)){
        LOG_ERROR("Unable to load KDL Tree from file %s", cfg.file.c_str());
        return false;
    }

    // 2. Verify consistency of URDF and config

    // Check correct floating base names first, if a floating base is available
    if(has_floating_base){
        for(size_t i = 0; i < 6; i++){
            if(jointNames()[i] != joint_names_floating_base[i]){
                LOG_ERROR_S << "If you set 'floating_base' to 'true', the first six entries in joint_names have to be: \n"
                            << "   floating_base_trans_x, floating_base_trans_y, floating_base_trans_z\n"
                            << "   floating_base_rot_x,   floating_base_rot_y,   floating_base_rot_z\n"
                            << "Alternatively you can leave joint_names empty, in which case the joint names will be taken from URDF";
                return false;
            }
        }
    }
    // All non-fixed URDF joint names have to be configured in cfg.joint_names and vice versa
    joint_names_urdf = URDFTools::jointNamesFromURDF(robot_urdf);
    for(const std::string& n : jointNames()){
        if(std::find(joint_names_urdf.begin(), joint_names_urdf.end(), n) == joint_names_urdf.end()){
            LOG_ERROR_S << "Joint " << n << " has been configured in joint_names, but is not a non-fixed joint in the robot URDF"<<std::endl;
            return false;
        }
    }
    for(const std::string& n : joint_names_urdf){
        if(!hasJoint(n)){
            LOG_ERROR_S << "Joint " << n << " is a non-fixed joint in the URDF model, but has not been configured in joint names"<<std::endl;
            return false;
        }
    }
    // All actuated joint names have to exists in robot model
    for(const std::string& n : actuated_joint_names){
        if(!hasJoint(n)){
            LOG_ERROR_S << "Joint " << n << " has been configured in actuated_joint_names, but is not a non-fixed joint in the robot URDF"<<std::endl;
            return false;
        }
    }
    // All contact point have to be a valid link in the robot URDF
    for(auto c : cfg.contact_points.names){
        if(!hasLink(c)){
            LOG_ERROR("Contact point %s is not a valid link in the robot model", c.c_str());
            return false;
        }
    }

    // 3. Set initial floating base state
    if(has_floating_base){
        if(cfg.floating_base_state.hasValidPose()){
            base::samples::RigidBodyStateSE3 rbs;
            rbs.pose = cfg.floating_base_state.pose;
            if(cfg.floating_base_state.hasValidTwist())
                rbs.twist = cfg.floating_base_state.twist;
            else
                rbs.twist.setZero();
            if(cfg.floating_base_state.hasValidAcceleration())
                rbs.acceleration = cfg.floating_base_state.acceleration;
            else
                rbs.acceleration.setZero();
            rbs.time = base::Time::now();
            rbs.frame_id = cfg.world_frame_id;
            try{
                updateFloatingBase(rbs, joint_names_floating_base, joint_state);
            }
            catch(std::runtime_error e){
                return false;
            }
        }
        else{
            LOG_ERROR("If you set floating_base to true, you have to provide a valid floating_base_state (at least a position/orientation)");
            return false;
        }
    }

    // 4. Create data structures

    q.resize(noOfJoints());
    qdot.resize(noOfJoints());
    qdotdot.resize(noOfJoints());
    tau.resize(noOfJoints());
    zero.resize(noOfJoints());
    zero.data.setZero();
    contact_points = cfg.contact_points.names;
    active_contacts = cfg.contact_points;
    joint_space_inertia_mat.resize(noOfJoints(), noOfJoints());
    bias_forces.resize(noOfJoints());
    selection_matrix.resize(noOfActuatedJoints(),noOfJoints());
    selection_matrix.setZero();
    for(int i = 0; i < actuated_joint_names.size(); i++)
        selection_matrix(i, jointIndex(actuated_joint_names[i])) = 1.0;

    for(const auto &it : full_tree.getSegments()){
        KDL::Joint jnt = it.second.segment.getJoint();
        if(jnt.getType() != KDL::Joint::None)
            joint_idx_map_kdl[jnt.getName()] = GetTreeElementQNr(it.second);
    }

    // 5. Print some debug info

    LOG_DEBUG("------------------- WBC RobotModelKDL -----------------");
    LOG_DEBUG_S << "Robot Name " << robot_urdf->getName() << std::endl;
    LOG_DEBUG_S << "Floating base robot: " << has_floating_base << std::endl;
    if(has_floating_base){
        LOG_DEBUG_S << "Floating base pose: " << std::endl;
        LOG_DEBUG_S << "Pos: " << cfg.floating_base_state.pose.position.transpose() << std::endl;
        LOG_DEBUG_S << "Ori: " << cfg.floating_base_state.pose.orientation.coeffs().transpose() << std::endl;
        LOG_DEBUG_S << "World frame: " << cfg.world_frame_id << std::endl;
    }
    LOG_DEBUG("Joint Names");
    for(auto n : jointNames())
        LOG_DEBUG_S << n << std::endl;
    LOG_DEBUG("Actuated Joint Names");
    for(auto n : actuatedJointNames())
        LOG_DEBUG_S << n << std::endl;
    LOG_DEBUG("Joint Limits");
    for(auto n : joint_limits.names)
        LOG_DEBUG_S << n << ": Max. Pos: " << joint_limits[n].max.position << ", "
                         << "  Min. Pos: " << joint_limits[n].min.position << ", "
                         << "  Max. Vel: " << joint_limits[n].max.speed    << ", "
                         << "  Max. Eff: " << joint_limits[n].max.effort   << std::endl;
    LOG_DEBUG("------------------------------------------------------------");

    return true;
}

void RobotModelKDL::createChain(const std::string &root_frame, const std::string &tip_frame){
    createChain(full_tree, root_frame, tip_frame);
}

void RobotModelKDL::createChain(const KDL::Tree& tree, const std::string &root_frame, const std::string &tip_frame){
    KDL::Chain chain;
    if(!tree.getChain(root_frame, tip_frame, chain)){
        LOG_ERROR("Unable to extract kinematics chain from %s to %s from KDL tree", root_frame.c_str(), tip_frame.c_str());
        throw std::invalid_argument("Invalid robot model config");
    }

    const std::string chain_id = chainID(root_frame, tip_frame);

    KinematicChainKDLPtr kin_chain = std::make_shared<KinematicChainKDL>(chain, root_frame, tip_frame);
    kin_chain->update(joint_state);
    kdl_chain_map[chain_id] = kin_chain;

    LOG_INFO_S<<"Added chain "<<root_frame<<" --> "<<tip_frame<<std::endl;
}

<<<<<<< HEAD
void RobotModelKDL::update(const base::samples::Joints& joint_state_in,
=======

void RobotModelKDL::update(const base::samples::Joints& joint_state,
>>>>>>> 9e404f6a
                           const base::samples::RigidBodyStateSE3& _floating_base_state){

    if(joint_state_in.elements.size() != joint_state_in.names.size()){
        LOG_ERROR_S << "Size of names and size of elements in joint state do not match"<<std::endl;
        throw std::runtime_error("Invalid joint state");
    }

    if(joint_state_in.time.isNull()){
        LOG_ERROR_S << "Joint State does not have a valid timestamp. Or do we have 1970?"<<std::endl;
        throw std::runtime_error("Invalid joint state");
    }

    for(size_t i = 0; i < noOfActuatedJoints(); i++){
        const std::string& name = actuated_joint_names[i];
        std::size_t idx;
        try{
            idx = joint_state_in.mapNameToIndex(name);
        }
        catch(base::samples::Joints::InvalidName e){
            LOG_ERROR_S<<"Robot model contains joint "<<name<<" but this joint is not in joint state vector"<<std::endl;
            throw e;
        }
        joint_state[name] = joint_state_in[idx];
    }
    joint_state.time = joint_state_in.time;
    // Convert floating base to joint state
    if(has_floating_base)
        updateFloatingBase(_floating_base_state, joint_names_floating_base, joint_state);

    for(auto c : kdl_chain_map)
        c.second->update(joint_state);

    // Update KDL data types
    for(const auto &it : full_tree.getSegments()){
        const KDL::Joint& jnt = it.second.segment.getJoint();
        if(jnt.getType() != KDL::Joint::None){
            uint idx = GetTreeElementQNr(it.second);
            const std::string& name = jnt.getName();

            if(!hasJoint(name)){
                LOG_ERROR_S << "Joint " << name << " is a non-fixed joint in the KDL Tree, but it is not in the joint state vector."
                            << "You should either set the joint to 'fixed' in your URDF file or provide a valid joint state for it" << std::endl;
                throw std::runtime_error("Incomplete Joint State");
            }

            q(idx)       = joint_state[name].position;
            qdot(idx)    = joint_state[name].speed;
            qdotdot(idx) = joint_state[name].acceleration;
        }
    }
}

const base::samples::RigidBodyStateSE3 &RobotModelKDL::rigidBodyState(const std::string &root_frame, const std::string &tip_frame){

    if(joint_state.time.isNull()){
        LOG_ERROR("RobotModelKDL: You have to call update() with appropriately timestamped joint data at least once before requesting kinematic information!");
        throw std::runtime_error(" Invalid call to rigidBodyState()");
    }

    // Create chain if it does not exist
    const std::string chain_id = chainID(root_frame, tip_frame);
    if(kdl_chain_map.count(chain_id) == 0)
        createChain(root_frame, tip_frame);

    KinematicChainKDLPtr kdl_chain = kdl_chain_map[chainID(root_frame, tip_frame)];
    kdl_chain->calculateForwardKinematics();
    rbs = kdl_chain->rigidBodyState();

    return rbs;
}

const base::MatrixXd& RobotModelKDL::spaceJacobian(const std::string &root_frame, const std::string &tip_frame){
    return spaceJacobianFromTree(full_tree, root_frame, tip_frame);
}


const base::MatrixXd& RobotModelKDL::spaceJacobianFromTree(const KDL::Tree& tree, const std::string &root_frame, const std::string &tip_frame){

    if(joint_state.time.isNull()){
        LOG_ERROR("RobotModelKDL: You have to call update() with appropriately timestamped joint data at least once before requesting kinematic information!");
        throw std::runtime_error(" Invalid call to rigidBodyState()");
    }

    // Create chain if it does not exist
    const std::string chain_id = chainID(root_frame, tip_frame);
    if(kdl_chain_map.count(chain_id) == 0)
        createChain(tree, root_frame, tip_frame);

    KinematicChainKDLPtr kdl_chain = kdl_chain_map[chain_id];
    kdl_chain->calculateSpaceJacobian();

    jac.resize(6,noOfJoints());
    jac.setZero();
    for(uint j = 0; j < kdl_chain->joint_names.size(); j++){
        int idx = jointIndex(kdl_chain->joint_names[j]);
        jac.col(idx) = kdl_chain->space_jacobian.data.col(j);
    }
    return jac;
}

const base::MatrixXd& RobotModelKDL::bodyJacobian(const std::string &root_frame, const std::string &tip_frame){

    if(joint_state.time.isNull()){
        LOG_ERROR("RobotModelKDL: You have to call update() with appropriately timestamped joint data at least once before requesting kinematic information!");
        throw std::runtime_error(" Invalid call to rigidBodyState()");
    }

    // Create chain if it does not exist
    const std::string chain_id = chainID(root_frame, tip_frame);
    if(kdl_chain_map.count(chain_id) == 0)
        createChain(root_frame, tip_frame);

    KinematicChainKDLPtr kdl_chain = kdl_chain_map[chain_id];
    kdl_chain->calculateBodyJacobian();

    jac.resize(6,noOfJoints());
    jac.setZero();
    for(uint j = 0; j < kdl_chain->joint_names.size(); j++){
        int idx = jointIndex(kdl_chain->joint_names[j]);
        jac.col(idx) = kdl_chain->body_jacobian.data.col(j);
    }
    return jac;
}


const base::MatrixXd &RobotModelKDL::comJacobian(){

    if(current_joint_state.time.isNull()){
        LOG_ERROR("RobotModelKDL: You have to call update() with appropriately timestamped joint data at least once before requesting kinematic information!");
        throw std::runtime_error(" Invalid call to rigidBodyState()");
    }

    base::MatrixXd com_jacobian = base::MatrixXd::Zero(3, noOfJoints());

    // create a copy in which, for each segment with mass, COG frames are added
    KDL::Tree tree_cog_frames = full_tree;

    double totalMass = 0;
    std::map<std::string, double> mass_map;

    std::vector<std::string> COGSegmentNames;
    for(auto& segment_it : full_tree.getSegments())
    {
        auto segment = segment_it.second.segment;
        std::string segmentName = segment.getName();
        std::string segmentNameCOG = segmentName + "_COG";
        
        KDL::Vector segmentCOG = segment.getInertia().getCOG();
        double segmentMass = segment.getInertia().getMass();

        if(segmentMass == 0.0)
            continue;

        KDL::Frame frameCOG(KDL::Rotation(), segmentCOG);
        tree_cog_frames.addSegment(KDL::Segment(segmentNameCOG, KDL::Joint(KDL::Joint::Fixed), frameCOG), segmentName);

        mass_map[segmentNameCOG] = segmentMass;
        totalMass += segmentMass;

        COGSegmentNames.push_back(segmentNameCOG);
    }
    
    // compute com jacobian as (mass) weighted average over COG frame jacobians
    for(const auto& segment_name : COGSegmentNames)
        com_jacobian += (mass_map[segment_name] / totalMass) * 
            spaceJacobianFromTree(tree_cog_frames, tree_cog_frames.getRootSegment()->second.segment.getName(), segment_name).topRows<3>();

    space_jac_map["COM_jac"] = com_jacobian;
    return space_jac_map["COM_jac"];
}

const base::MatrixXd &RobotModelKDL::jacobianDot(const std::string &root_frame, const std::string &tip_frame){

    if(joint_state.time.isNull()){
        LOG_ERROR("RobotModelKDL: You have to call update() with appropriately timestamped joint data at least once before requesting kinematic information!");
        throw std::runtime_error(" Invalid call to jacobianDot()");
    }

    // Create chain if it does not exist
    const std::string chain_id = chainID(root_frame, tip_frame);
    if(kdl_chain_map.count(chain_id) == 0)
        createChain(root_frame, tip_frame);

    KinematicChainKDLPtr kdl_chain = kdl_chain_map[chain_id];
    kdl_chain->calculateJacobianDot();

    jac.resize(6,noOfJoints());
    jac.setZero();
    for(uint j = 0; j < kdl_chain->joint_names.size(); j++){
        int idx = jointIndex(kdl_chain->joint_names[j]);
        jac.col(idx) = kdl_chain->jacobian_dot.data.col(j);
    }
    return jac;
}

const base::Acceleration &RobotModelKDL::spatialAccelerationBias(const std::string &root_frame, const std::string &tip_frame){
    tmp_acc = jacobianDot(root_frame, tip_frame)*qdot.data;
    spatial_acc_bias = base::Acceleration(tmp_acc.segment(0,3), tmp_acc.segment(3,3));
    return spatial_acc_bias;
}

const base::VectorXd &RobotModelKDL::biasForces(){

    if(joint_state.time.isNull()){
        LOG_ERROR("RobotModelKDL: You have to call update() with appropriately timestamped joint data at least once before requesting kinematic information!");
        throw std::runtime_error(" Invalid call to jacobianDot()");
    }

    // Use ID solver with zero joint accelerations and zero external wrenches to get bias forces/torques
    KDL::TreeIdSolver_RNE solver(full_tree, KDL::Vector(gravity(0), gravity(1), gravity(2)));
    solver.CartToJnt(q, qdot, zero, std::map<std::string,KDL::Wrench>(), tau);

    for(const auto &it : full_tree.getSegments()){
        const KDL::Joint& jnt = it.second.segment.getJoint();
        if(jnt.getType() != KDL::Joint::None){
            const std::string& name = jnt.getName();
            uint idx = GetTreeElementQNr(it.second);
            bias_forces[joint_state.mapNameToIndex(name)] = tau(idx);
        }
    }
    return bias_forces;
}

const base::MatrixXd& RobotModelKDL::jointSpaceInertiaMatrix(){

    if(joint_state.time.isNull()){
        LOG_ERROR("RobotModelKDL: You have to call update() with appropriately timestamped joint data at least once before requesting kinematic information!");
        throw std::runtime_error(" Invalid call to jacobianDot()");
    }

    joint_space_inertia_mat.setZero();

    // Use ID solver with zero bias and external wrenches to compute joint space inertia matrix column by column.
    // TODO: Switch to more efficient method!
    KDL::TreeIdSolver_RNE solver(full_tree, KDL::Vector::Zero());
    for(const auto &it : full_tree.getSegments()){
        const KDL::Joint& jnt = it.second.segment.getJoint();
        if(jnt.getType() != KDL::Joint::None){
            const std::string& name = jnt.getName();
            qdotdot.data.setZero();
            qdotdot(GetTreeElementQNr(it.second)) = 1;
            int ret = solver.CartToJnt(q, zero, qdotdot, std::map<std::string,KDL::Wrench>(), tau);
            if(ret != 0)
                throw(std::runtime_error("Unable to compute Tree Inverse Dynamics in joint space inertia matrix computation. Error Code is " + std::to_string(ret)));
            uint idx_col = joint_state.mapNameToIndex(name);
            for(int j = 0; j < noOfJoints(); j++){
                uint idx_row = joint_state.mapNameToIndex(joint_state.names[j]);
                joint_space_inertia_mat(idx_row, idx_col) = tau(idx_row);
            }
        }
    }
    return joint_space_inertia_mat;
}

void RobotModelKDL::recursiveCOM( const KDL::SegmentMap::const_iterator& currentSegment,
                                  const base::samples::Joints& status, const KDL::Frame& frame,
                                  double& mass, KDL::Vector& cog)
{
    double jointPosition = 0.0; // Joint position of the current joint
#ifdef KDL_USE_NEW_TREE_INTERFACE
    KDL::Segment segment = currentSegment->second->segment;
#else
    KDL::Segment segment = currentSegment->second.segment;
#endif
    // If the segment has a real joint, get the joint position
    if( segment.getJoint().getType() != KDL::Joint::None ) {
        try {
            jointPosition = status[segment.getJoint().getName() ].position;
        } catch (const std::runtime_error& error)
        {
            LOG_WARN("There is not information for this joint: ", segment.getJoint().getName().c_str());
        }
    }

    // Transform to the frame of the current segment
    KDL::Frame currentFrame = frame * segment.pose( jointPosition );
    // Get the COG of the current segemnt in the KDL tree
    KDL::Vector currentCOG = segment.getInertia().getCOG();
    // Gets the current mass
    double currentMass = segment.getInertia().getMass();

    // Computes the cog
    cog += currentMass * ( currentFrame * currentCOG );
    // Appends to the total mass
    mass += currentMass;

    // Iterates through all the child segments
    std::vector< KDL::SegmentMap::const_iterator >::const_iterator childSegment;
#ifdef KDL_USE_NEW_TREE_INTERFACE
    for( childSegment = currentSegment->second->children.begin();
            childSegment != currentSegment->second->children.end();
#else
    for( childSegment = currentSegment->second.children.begin();
            childSegment != currentSegment->second.children.end();
#endif
            ++childSegment)
    {
        // Calls this functiion again with the child segment
        recursiveCOM( *childSegment, status, currentFrame, mass, cog );
    }
}

const base::samples::RigidBodyStateSE3& RobotModelKDL::centerOfMass(){

    if(joint_state.time.isNull()){
        LOG_ERROR("RobotModelKDL: You have to call update() with appropriately timestamped joint data at least once before requesting kinematic information!");
        throw std::runtime_error(" Invalid call to centerOfMass()");
    }

    double mass = 0.0; // to get the total mass
    KDL::Frame frame = KDL::Frame::Identity(); // Transformation of the last frame

    // Computes the COG of the complete robot
    KDL::Vector cog_pos;
    recursiveCOM( full_tree.getRootSegment(), joint_state, frame, mass, cog_pos );

    // Returns the COG
    com_rbs.frame_id = world_frame;
    com_rbs.pose.position = base::Vector3d( cog_pos.x(), cog_pos.y(), cog_pos.z() ) / mass;
    com_rbs.pose.orientation.setIdentity();
    com_rbs.time = joint_state.time;
    return com_rbs;
}

void RobotModelKDL::computeInverseDynamics(base::commands::Joints &solver_output){
    if(joint_state.time.isNull()){
        LOG_ERROR("RobotModelKDL: You have to call update() with appropriately timestamped joint data at least once before requesting kinematic information!");
        throw std::runtime_error(" Invalid call to jacobianDot()");
    }

    KDL::TreeIdSolver_RNE solver(full_tree, KDL::Vector(gravity[0], gravity[1], gravity[2]));
    KDL::WrenchMap w_map;
    for(auto n : contact_wrenches.names)
        w_map[n] = KDL::Wrench(KDL::Vector(contact_wrenches[n].force[0],
                                           contact_wrenches[n].force[1],
                                           contact_wrenches[n].force[2]),
                               KDL::Vector(contact_wrenches[n].torque[0],
                                           contact_wrenches[n].torque[1],
                                           contact_wrenches[n].torque[2]));
    int ret = solver.CartToJnt(q, qdot, qdotdot, w_map, tau);
    if(ret != 0)
        throw(std::runtime_error("Unable to compute Tree Inverse Dynamics. Error Code is " + std::to_string(ret)));

    for(uint i = 0; i < noOfActuatedJoints(); i++){
        const std::string& name = actuated_joint_names[i];
        solver_output[name].effort = tau(joint_idx_map_kdl[name]);
    }
}
}<|MERGE_RESOLUTION|>--- conflicted
+++ resolved
@@ -238,12 +238,7 @@
     LOG_INFO_S<<"Added chain "<<root_frame<<" --> "<<tip_frame<<std::endl;
 }
 
-<<<<<<< HEAD
 void RobotModelKDL::update(const base::samples::Joints& joint_state_in,
-=======
-
-void RobotModelKDL::update(const base::samples::Joints& joint_state,
->>>>>>> 9e404f6a
                            const base::samples::RigidBodyStateSE3& _floating_base_state){
 
     if(joint_state_in.elements.size() != joint_state_in.names.size()){
@@ -371,7 +366,7 @@
 
 const base::MatrixXd &RobotModelKDL::comJacobian(){
 
-    if(current_joint_state.time.isNull()){
+    if(joint_state.time.isNull()){
         LOG_ERROR("RobotModelKDL: You have to call update() with appropriately timestamped joint data at least once before requesting kinematic information!");
         throw std::runtime_error(" Invalid call to rigidBodyState()");
     }
@@ -498,6 +493,7 @@
     return joint_space_inertia_mat;
 }
 
+
 void RobotModelKDL::recursiveCOM( const KDL::SegmentMap::const_iterator& currentSegment,
                                   const base::samples::Joints& status, const KDL::Frame& frame,
                                   double& mass, KDL::Vector& cog)
