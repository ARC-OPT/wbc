#include "RobotModelKDL.hpp"
#include "KinematicChainKDL.hpp"
#include <kdl_parser/kdl_parser.hpp>
#include <base-logging/Logging.hpp>
#include "../../core/RobotModelConfig.hpp"
#include <kdl/treeidsolver_recursive_newton_euler.hpp>
#include <algorithm>
#include <tools/URDFTools.hpp>
#include <kdl/chaindynparam.hpp>

namespace wbc{

RobotModelRegistry<RobotModelKDL> RobotModelKDL::reg("kdl");

RobotModelKDL::RobotModelKDL(){
}

RobotModelKDL::~RobotModelKDL(){
}

void RobotModelKDL::clear(){

    RobotModel::clear();

    full_tree = KDL::Tree();
    kdl_chain_map.clear();
}

bool RobotModelKDL::configure(const RobotModelConfig& cfg){

    clear();

    // 1. Load Robot Model

    robot_model_config = cfg;
    robot_urdf = urdf::parseURDFFile(cfg.file);
    if(!robot_urdf){
        LOG_ERROR("Unable to parse urdf model from file %s", cfg.file.c_str());
        return false;
    }
    base_frame =  robot_urdf->getRoot()->name;

    // Joint names from URDF without floating base
    std::vector<std::string> joint_names_urdf = URDFTools::jointNamesFromURDF(robot_urdf);

    // Add floating base
    has_floating_base = cfg.floating_base;
    world_frame = base_frame;
    if(cfg.floating_base){
        joint_names_floating_base = URDFTools::addFloatingBaseToURDF(robot_urdf);
        world_frame = robot_urdf->getRoot()->name;
    }

    // Read Joint Limits
    URDFTools::jointLimitsFromURDF(robot_urdf, joint_limits);

    // Parse KDL Tree
    if(!kdl_parser::treeFromUrdfModel(*robot_urdf, full_tree)){
        LOG_ERROR("Unable to load KDL Tree from file %s", cfg.file.c_str());
        return false;
    }

    joint_names = independent_joint_names = joint_names_floating_base + joint_names_urdf;
    actuated_joint_names = joint_names_urdf;
<<<<<<< HEAD
    joint_state.elements.resize(actuated_joint_names.size());
    joint_state.names = actuated_joint_names;
=======
    joint_state.elements.resize(joint_names.size());
    joint_state.names = joint_names;
>>>>>>> 5b9e2c51

    // 2. Verify consistency of URDF and config

    // All contact point have to be a valid link in the robot URDF
    for(auto c : cfg.contact_points.names){
        if(!hasLink(c)){
            LOG_ERROR("Contact point %s is not a valid link in the robot model", c.c_str());
            return false;
        }
    }

    // 3. Create data structures

    q.resize(noOfJoints());
    qd.resize(noOfJoints());
    qdd.resize(noOfJoints());
    tau.resize(noOfJoints());
    zero.resize(noOfJoints());
    zero.data.setZero();
    contact_points = cfg.contact_points.names;
    active_contacts = cfg.contact_points;
    joint_space_inertia_mat.resize(noOfJoints(), noOfJoints());
    bias_forces.resize(noOfJoints());
    selection_matrix.resize(noOfActuatedJoints(),noOfJoints());
    selection_matrix.setZero();
    for(int i = 0; i < actuated_joint_names.size(); i++)
        selection_matrix(i, jointIndex(actuated_joint_names[i])) = 1.0;

    for(const auto &it : full_tree.getSegments()){
        KDL::Joint jnt = it.second.segment.getJoint();
        if(jnt.getType() != KDL::Joint::None)
            joint_idx_map_kdl[jnt.getName()] = GetTreeElementQNr(it.second);
    }

    // 5. Print some debug info

    LOG_DEBUG("------------------- WBC RobotModelKDL -----------------");
    LOG_DEBUG_S << "Robot Name " << robot_urdf->getName() << std::endl;
    LOG_DEBUG_S << "Floating base robot: " << has_floating_base << std::endl;
    LOG_DEBUG("Joint Names");
    for(auto n : jointNames())
        LOG_DEBUG_S << n << std::endl;
    LOG_DEBUG("Actuated Joint Names");
    for(auto n : actuatedJointNames())
        LOG_DEBUG_S << n << std::endl;
    LOG_DEBUG("Joint Limits");
    for(auto n : joint_limits.names)
        LOG_DEBUG_S << n << ": Max. Pos: " << joint_limits[n].max.position << ", "
                         << "  Min. Pos: " << joint_limits[n].min.position << ", "
                         << "  Max. Vel: " << joint_limits[n].max.speed    << ", "
                         << "  Max. Eff: " << joint_limits[n].max.effort   << std::endl;
    LOG_DEBUG("------------------------------------------------------------");

    return true;
}

void RobotModelKDL::createChain(const std::string &root_frame, const std::string &tip_frame){
    createChain(full_tree, root_frame, tip_frame);
}

void RobotModelKDL::createChain(const KDL::Tree& tree, const std::string &root_frame, const std::string &tip_frame){
    KDL::Chain chain;
    if(!tree.getChain(root_frame, tip_frame, chain)){
        LOG_ERROR("Unable to extract kinematics chain from %s to %s from KDL tree", root_frame.c_str(), tip_frame.c_str());
        throw std::invalid_argument("Invalid robot model config");
    }

    const std::string chain_id = chainID(root_frame, tip_frame);

    KinematicChainKDLPtr kin_chain = std::make_shared<KinematicChainKDL>(chain, root_frame, tip_frame);
    kin_chain->update(q,qd,qdd,joint_idx_map_kdl);
    kdl_chain_map[chain_id] = kin_chain;

    LOG_INFO_S<<"Added chain "<<root_frame<<" --> "<<tip_frame<<std::endl;
}

void RobotModelKDL::update(const base::samples::Joints& joint_state_in,
                           const base::samples::RigidBodyStateSE3& _floating_base_state){

    if(joint_state_in.elements.size() != joint_state_in.names.size()){
        LOG_ERROR_S << "Size of names and size of elements in joint state do not match"<<std::endl;
        throw std::runtime_error("Invalid joint state");
    }

    if(joint_state_in.time.isNull()){
        LOG_ERROR_S << "Joint State does not have a valid timestamp. Or do we have 1970?"<<std::endl;
        throw std::runtime_error("Invalid joint state");
    }

<<<<<<< HEAD
=======
    for(auto n : actuated_joint_names)
        joint_state[n] = joint_state_in[n];
    joint_state.time = joint_state_in.time;

>>>>>>> 5b9e2c51
    // Update floating base if available
    if(has_floating_base){
        if(!_floating_base_state.hasValidPose() ||
           !_floating_base_state.hasValidTwist() ||
           !_floating_base_state.hasValidAcceleration()){
           LOG_ERROR("Invalid status of floating base given! One (or all) of pose, twist or acceleration members is invalid (Either NaN or non-unit quaternion)");
           throw std::runtime_error("Invalid floating base status");
        }
        if(_floating_base_state.time.isNull()){
            LOG_ERROR("Floating base state does not have a valid timestamp. Or do we have 1970?");
            throw std::runtime_error("Invalid call to update()");
        }
        floating_base_state = _floating_base_state;
        base::Vector3d euler = floating_base_state.pose.orientation.toRotationMatrix().eulerAngles(0, 1, 2);
        for(int i = 0; i < 3; i++){
<<<<<<< HEAD
            q(i) = floating_base_state.pose.position(i);
            qd(i) = floating_base_state.twist.linear(i);
            qdd(i) = floating_base_state.acceleration.linear(i);

            q(i+3) = euler(i);
            qd(i+3) = floating_base_state.twist.angular(i);
            qdd(i+3) = floating_base_state.acceleration.angular(i);
        }
=======
            q(i)   = joint_state[joint_names_floating_base[i]].position     = floating_base_state.pose.position(i);
            qd(i)  = joint_state[joint_names_floating_base[i]].speed        = floating_base_state.twist.linear(i);
            qdd(i) = joint_state[joint_names_floating_base[i]].acceleration = floating_base_state.acceleration.linear(i);

            q(i+3)   = joint_state[joint_names_floating_base[i+3]].position     = euler(i);
            qd(i+3)  = joint_state[joint_names_floating_base[i+3]].speed        = floating_base_state.twist.angular(i);
            qdd(i+3) = joint_state[joint_names_floating_base[i+3]].acceleration = floating_base_state.acceleration.angular(i);
        }
        if(floating_base_state.time > joint_state.time)
            joint_state.time = floating_base_state.time;
>>>>>>> 5b9e2c51
    }

    // Update actuated joints
    for(size_t i = 0; i < noOfActuatedJoints(); i++){
        const std::string &name = actuated_joint_names[i];
        if(!hasJoint(name)){
            LOG_ERROR_S << "Joint " << name << " is a non-fixed joint in the KDL Tree, but it is not in the joint state vector."
                        << "You should either set the joint to 'fixed' in your URDF file or provide a valid joint state for it" << std::endl;
            throw std::runtime_error("Incomplete Joint State");
        }
        const base::JointState &state = joint_state_in[name];
        uint idx = joint_idx_map_kdl[name];
        q(idx) = state.position;
        qd(idx) = state.speed;
        qdd(idx) = state.acceleration;
    }
<<<<<<< HEAD

    joint_state = joint_state_in;
=======
>>>>>>> 5b9e2c51

    for(auto c : kdl_chain_map)
        c.second->update(q,qd,qdd,joint_idx_map_kdl);
}

void RobotModelKDL::systemState(base::VectorXd &_q, base::VectorXd &_qd, base::VectorXd &_qdd){
    _q.resize(noOfJoints());
    _qd.resize(noOfJoints());
    _qdd.resize(noOfJoints());

    for(int i = 0; i < noOfJoints(); i++){
        const std::string& name = jointNames()[i];
        uint idx = joint_idx_map_kdl[name];
        _q[i] = q(idx);
        _qd[i] = qd(idx);
        _qdd[i] = qdd(idx);
    }
}

const base::samples::RigidBodyStateSE3 &RobotModelKDL::rigidBodyState(const std::string &root_frame, const std::string &tip_frame){

    if(joint_state.time.isNull()){
        LOG_ERROR("RobotModelKDL: You have to call update() with appropriately timestamped joint data at least once before requesting kinematic information!");
        throw std::runtime_error(" Invalid call to rigidBodyState()");
    }

    // Create chain if it does not exist
    const std::string chain_id = chainID(root_frame, tip_frame);
    if(kdl_chain_map.count(chain_id) == 0)
        createChain(root_frame, tip_frame);

    KinematicChainKDLPtr kdl_chain = kdl_chain_map[chainID(root_frame, tip_frame)];
    kdl_chain->calculateForwardKinematics();
    rbs = kdl_chain->rigidBodyState();

    return rbs;
}

const base::MatrixXd& RobotModelKDL::spaceJacobian(const std::string &root_frame, const std::string &tip_frame){
    return spaceJacobianFromTree(full_tree, root_frame, tip_frame);
}

const base::MatrixXd& RobotModelKDL::spaceJacobianFromTree(const KDL::Tree& tree, const std::string &root_frame, const std::string &tip_frame){

    if(joint_state.time.isNull()){
        LOG_ERROR("RobotModelKDL: You have to call update() with appropriately timestamped joint data at least once before requesting kinematic information!");
        throw std::runtime_error(" Invalid call to rigidBodyState()");
    }

    // Create chain if it does not exist
    const std::string chain_id = chainID(root_frame, tip_frame);
    if(kdl_chain_map.count(chain_id) == 0)
        createChain(tree, root_frame, tip_frame);

    KinematicChainKDLPtr kdl_chain = kdl_chain_map[chain_id];
    kdl_chain->calculateSpaceJacobian();

    space_jac_map[chain_id].resize(6,noOfJoints());
    space_jac_map[chain_id].setZero();
    for(uint j = 0; j < kdl_chain->joint_names.size(); j++){
        int idx = jointIndex(kdl_chain->joint_names[j]);
        space_jac_map[chain_id].col(idx) = kdl_chain->space_jacobian.data.col(j);
    }
    return space_jac_map[chain_id];
}

const base::MatrixXd& RobotModelKDL::bodyJacobian(const std::string &root_frame, const std::string &tip_frame){

    if(joint_state.time.isNull()){
        LOG_ERROR("RobotModelKDL: You have to call update() with appropriately timestamped joint data at least once before requesting kinematic information!");
        throw std::runtime_error(" Invalid call to rigidBodyState()");
    }

    // Create chain if it does not exist
    const std::string chain_id = chainID(root_frame, tip_frame);
    if(kdl_chain_map.count(chain_id) == 0)
        createChain(root_frame, tip_frame);

    KinematicChainKDLPtr kdl_chain = kdl_chain_map[chain_id];
    kdl_chain->calculateBodyJacobian();

    body_jac_map[chain_id].resize(6,noOfJoints());
    body_jac_map[chain_id].setZero();
    for(uint j = 0; j < kdl_chain->joint_names.size(); j++){
        int idx = jointIndex(kdl_chain->joint_names[j]);
        body_jac_map[chain_id].col(idx) = kdl_chain->body_jacobian.data.col(j);
    }
    return body_jac_map[chain_id];
}


const base::MatrixXd &RobotModelKDL::comJacobian(){

    if(joint_state.time.isNull()){
        LOG_ERROR("RobotModelKDL: You have to call update() with appropriately timestamped joint data at least once before requesting kinematic information!");
        throw std::runtime_error(" Invalid call to rigidBodyState()");
    }

    com_jac = base::MatrixXd::Zero(3, noOfJoints());

    // create a copy in which, for each segment with mass, COG frames are added
    KDL::Tree tree_cog_frames = full_tree;

    double totalMass = 0;
    std::map<std::string, double> mass_map;

    std::vector<std::string> COGSegmentNames;
    for(auto& segment_it : full_tree.getSegments())
    {
        auto segment = segment_it.second.segment;
        std::string segmentName = segment.getName();
        // Skip root segment! To get consistent results with RBDL, Pinocchio, etc. we have to start with the first child of Root segment! Why?
        if(segmentName == full_tree.getRootSegment()->second.segment.getName())
            continue;
        std::string segmentNameCOG = segmentName + "_COG";
        
        KDL::Vector segmentCOG = segment.getInertia().getCOG();
        double segmentMass = segment.getInertia().getMass();

        if(segmentMass == 0.0)
            continue;

        KDL::Frame frameCOG(KDL::Rotation(), segmentCOG);
        tree_cog_frames.addSegment(KDL::Segment(segmentNameCOG, KDL::Joint(KDL::Joint::Fixed), frameCOG), segmentName);

        mass_map[segmentNameCOG] = segmentMass;
        totalMass += segmentMass;

        COGSegmentNames.push_back(segmentNameCOG);
    }
    
    // compute com jacobian as (mass) weighted average over COG frame jacobians
    for(const auto& segment_name : COGSegmentNames)
        com_jac += (mass_map[segment_name] / totalMass) *
            spaceJacobianFromTree(tree_cog_frames, tree_cog_frames.getRootSegment()->second.segment.getName(), segment_name).topRows<3>();

    return com_jac;
}

const base::MatrixXd &RobotModelKDL::jacobianDot(const std::string &root_frame, const std::string &tip_frame){

    if(joint_state.time.isNull()){
        LOG_ERROR("RobotModelKDL: You have to call update() with appropriately timestamped joint data at least once before requesting kinematic information!");
        throw std::runtime_error(" Invalid call to jacobianDot()");
    }

    // Create chain if it does not exist
    const std::string chain_id = chainID(root_frame, tip_frame);
    if(kdl_chain_map.count(chain_id) == 0)
        createChain(root_frame, tip_frame);

    KinematicChainKDLPtr kdl_chain = kdl_chain_map[chain_id];
    kdl_chain->calculateJacobianDot();

    jac_dot_map[chain_id].resize(6,noOfJoints());
    jac_dot_map[chain_id].setZero();
    for(uint j = 0; j < kdl_chain->joint_names.size(); j++){
        int idx = jointIndex(kdl_chain->joint_names[j]);
        jac_dot_map[chain_id].col(idx) = kdl_chain->jacobian_dot.data.col(j);
    }
    return jac_dot_map[chain_id];
}

const base::Acceleration &RobotModelKDL::spatialAccelerationBias(const std::string &root_frame, const std::string &tip_frame){
    qdot_tmp.resize(noOfJoints());
    tmp_acc.resize(6);
    for(int i = 0; i < joint_names.size(); i++)
        qdot_tmp[i] = qd(joint_idx_map_kdl[joint_names[i]]);
    tmp_acc = jacobianDot(root_frame, tip_frame)*qdot_tmp;
    spatial_acc_bias = base::Acceleration(tmp_acc.segment(0,3), tmp_acc.segment(3,3));
    return spatial_acc_bias;
}

const base::VectorXd &RobotModelKDL::biasForces(){

    if(joint_state.time.isNull()){
        LOG_ERROR("RobotModelKDL: You have to call update() with appropriately timestamped joint data at least once before requesting kinematic information!");
        throw std::runtime_error(" Invalid call to jacobianDot()");
    }

    // Use ID solver with zero joint accelerations and zero external wrenches to get bias forces/torques
    KDL::TreeIdSolver_RNE solver(full_tree, KDL::Vector(gravity(0), gravity(1), gravity(2)));
    solver.CartToJnt(q, qd, zero, std::map<std::string,KDL::Wrench>(), tau);

    for(uint i = 0; i < joint_names.size(); i++){
        const std::string &name = joint_names[i];
        uint idx = joint_idx_map_kdl[name];
        bias_forces[i] = tau(idx);
    }
    return bias_forces;
}

const base::MatrixXd& RobotModelKDL::jointSpaceInertiaMatrix(){

    if(joint_state.time.isNull()){
        LOG_ERROR("RobotModelKDL: You have to call update() with appropriately timestamped joint data at least once before requesting kinematic information!");
        throw std::runtime_error(" Invalid call to jacobianDot()");
    }

    joint_space_inertia_mat.setZero();

    // Use ID solver with zero bias and external wrenches to compute joint space inertia matrix column by column.
    // TODO: Switch to more efficient method!
    KDL::TreeIdSolver_RNE solver(full_tree, KDL::Vector::Zero());
    for(uint i = 0; i < joint_names.size(); i++){
        const std::string& name = joint_names[i];
        qdd.data.setZero();
        qdd(joint_idx_map_kdl[name]) = 1;
        int ret = solver.CartToJnt(q, zero, qdd, std::map<std::string,KDL::Wrench>(), tau);
        if(ret != 0)
            throw(std::runtime_error("Unable to compute Tree Inverse Dynamics in joint space inertia matrix computation. Error Code is " + std::to_string(ret)));
        for(int j = 0; j < joint_names.size(); j++){
            const std::string& _name = joint_names[j];
            joint_space_inertia_mat(j, i) = tau(joint_idx_map_kdl[_name]);
        }
    }
    return joint_space_inertia_mat;
}


void RobotModelKDL::recursiveCOM(const KDL::SegmentMap::const_iterator& currentSegment, const KDL::Frame& frame, double& mass, KDL::Vector& cog)
{
    double jointPosition = 0.0; // Joint position of the current joint
#ifdef KDL_USE_NEW_TREE_INTERFACE
    KDL::Segment segment = currentSegment->second->segment;
#else
    KDL::Segment segment = currentSegment->second.segment;
#endif
    // If the segment has a real joint, get the joint position
    if( segment.getJoint().getType() != KDL::Joint::None ) {        
        const std::string name = segment.getJoint().getName();
        if(joint_idx_map_kdl.count(name)==0){
            LOG_ERROR_S  << "recursiveCOM: KDL tree contains joint " << name << " but this joint does not exist in joint idx map" << std::endl;
            throw std::runtime_error("Problem with model configuration");
        }
        uint idx = joint_idx_map_kdl[name];
        jointPosition = q(idx);
    }

    // Transform to the frame of the current segment
    KDL::Frame currentFrame = frame * segment.pose( jointPosition );
    // Get the COG of the current segemnt in the KDL tree
    KDL::Vector currentCOG = segment.getInertia().getCOG();
    // Gets the current mass
    double currentMass = segment.getInertia().getMass();

    // Computes the cog
    cog += currentMass * ( currentFrame * currentCOG );
    // Appends to the total mass
    mass += currentMass;

    // Iterates through all the child segments
    std::vector< KDL::SegmentMap::const_iterator >::const_iterator childSegment;
#ifdef KDL_USE_NEW_TREE_INTERFACE
    for( childSegment = currentSegment->second->children.begin();
            childSegment != currentSegment->second->children.end();
#else
    for( childSegment = currentSegment->second.children.begin();
            childSegment != currentSegment->second.children.end();
#endif
            ++childSegment)
    {
        // Calls this functiion again with the child segment
        recursiveCOM( *childSegment, currentFrame, mass, cog );
    }
}

const base::samples::RigidBodyStateSE3& RobotModelKDL::centerOfMass(){

    if(joint_state.time.isNull()){
        LOG_ERROR("RobotModelKDL: You have to call update() with appropriately timestamped joint data at least once before requesting kinematic information!");
        throw std::runtime_error(" Invalid call to centerOfMass()");
    }

    double mass = 0.0; // to get the total mass
    KDL::Frame frame = KDL::Frame::Identity(); // Transformation of the last frame

    // Computes the COG of the complete robot
    KDL::Vector cog_pos;
    // To get consistent results with RBDL, Pinocchio, etc. we have to start with the first child of Root link! Why?
    recursiveCOM( full_tree.getRootSegment()->second.children[0], frame, mass, cog_pos );

    // Returns the COG
    com_rbs.frame_id = world_frame;
    com_rbs.pose.position = base::Vector3d( cog_pos.x(), cog_pos.y(), cog_pos.z() ) / mass;
    com_rbs.pose.orientation.setIdentity();
    com_rbs.time = joint_state.time;
    return com_rbs;
}

void RobotModelKDL::computeInverseDynamics(base::commands::Joints &solver_output){
    if(joint_state.time.isNull()){
        LOG_ERROR("RobotModelKDL: You have to call update() with appropriately timestamped joint data at least once before requesting kinematic information!");
        throw std::runtime_error(" Invalid call to jacobianDot()");
    }

    KDL::TreeIdSolver_RNE solver(full_tree, KDL::Vector(gravity[0], gravity[1], gravity[2]));
    KDL::WrenchMap w_map;
    for(auto n : contact_wrenches.names)
        w_map[n] = KDL::Wrench(KDL::Vector(contact_wrenches[n].force[0],
                                           contact_wrenches[n].force[1],
                                           contact_wrenches[n].force[2]),
                               KDL::Vector(contact_wrenches[n].torque[0],
                                           contact_wrenches[n].torque[1],
                                           contact_wrenches[n].torque[2]));
    int ret = solver.CartToJnt(q, qd, qdd, w_map, tau);
    if(ret != 0)
        throw(std::runtime_error("Unable to compute Tree Inverse Dynamics. Error Code is " + std::to_string(ret)));

    for(uint i = 0; i < noOfActuatedJoints(); i++){
        const std::string& name = actuated_joint_names[i];
        solver_output[name].effort = tau(joint_idx_map_kdl[name]);
    }
}
}<|MERGE_RESOLUTION|>--- conflicted
+++ resolved
@@ -62,13 +62,8 @@
 
     joint_names = independent_joint_names = joint_names_floating_base + joint_names_urdf;
     actuated_joint_names = joint_names_urdf;
-<<<<<<< HEAD
-    joint_state.elements.resize(actuated_joint_names.size());
-    joint_state.names = actuated_joint_names;
-=======
     joint_state.elements.resize(joint_names.size());
     joint_state.names = joint_names;
->>>>>>> 5b9e2c51
 
     // 2. Verify consistency of URDF and config
 
@@ -158,13 +153,10 @@
         throw std::runtime_error("Invalid joint state");
     }
 
-<<<<<<< HEAD
-=======
     for(auto n : actuated_joint_names)
         joint_state[n] = joint_state_in[n];
     joint_state.time = joint_state_in.time;
 
->>>>>>> 5b9e2c51
     // Update floating base if available
     if(has_floating_base){
         if(!_floating_base_state.hasValidPose() ||
@@ -180,16 +172,6 @@
         floating_base_state = _floating_base_state;
         base::Vector3d euler = floating_base_state.pose.orientation.toRotationMatrix().eulerAngles(0, 1, 2);
         for(int i = 0; i < 3; i++){
-<<<<<<< HEAD
-            q(i) = floating_base_state.pose.position(i);
-            qd(i) = floating_base_state.twist.linear(i);
-            qdd(i) = floating_base_state.acceleration.linear(i);
-
-            q(i+3) = euler(i);
-            qd(i+3) = floating_base_state.twist.angular(i);
-            qdd(i+3) = floating_base_state.acceleration.angular(i);
-        }
-=======
             q(i)   = joint_state[joint_names_floating_base[i]].position     = floating_base_state.pose.position(i);
             qd(i)  = joint_state[joint_names_floating_base[i]].speed        = floating_base_state.twist.linear(i);
             qdd(i) = joint_state[joint_names_floating_base[i]].acceleration = floating_base_state.acceleration.linear(i);
@@ -200,7 +182,6 @@
         }
         if(floating_base_state.time > joint_state.time)
             joint_state.time = floating_base_state.time;
->>>>>>> 5b9e2c51
     }
 
     // Update actuated joints
@@ -217,11 +198,6 @@
         qd(idx) = state.speed;
         qdd(idx) = state.acceleration;
     }
-<<<<<<< HEAD
-
-    joint_state = joint_state_in;
-=======
->>>>>>> 5b9e2c51
 
     for(auto c : kdl_chain_map)
         c.second->update(q,qd,qdd,joint_idx_map_kdl);
