#ifndef ROBOTMODELKDL_HPP
#define ROBOTMODELKDL_HPP

#include "../../core/RobotModelFactory.hpp"
#include "../../core/RobotModelConfig.hpp"

#include <kdl/tree.hpp>
#include <kdl/jacobian.hpp>
#include <kdl/jntarray.hpp>
#include <map>

namespace wbc{

class KinematicChainKDL;

/**
 *  @brief This model describes the kinemetic relationships required for velocity based wbc. It is based on a single KDL Tree. However, multiple KDL trees can be added
 *  and will be appropriately concatenated. This way you can describe e.g. geometric robot-object relationships or create multi-robot scenarios.
 */
class RobotModelKDL : public RobotModel{
private:

    static RobotModelRegistry<RobotModelKDL> reg;

    typedef std::shared_ptr<KinematicChainKDL> KinematicChainKDLPtr;
    typedef std::map<std::string, KinematicChainKDLPtr> KinematicChainKDLMap;
    typedef std::map<std::string, base::MatrixXd > JacobianMap;

<<<<<<< HEAD
    KDL::JntArray q,qdot,qdotdot,tau,zero;
=======
    // Description
    urdf::ModelInterfaceSharedPtr robot_urdf;
    std::vector<std::string> joint_names_floating_base;
    std::vector<std::string> actuated_joint_names;
    std::vector<std::string> independent_joint_names;
    base::JointLimits joint_limits;
    bool has_floating_base;

    // Dynamics
    base::MatrixXd joint_space_inertia_mat;
    base::VectorXd bias_forces;
    base::Acceleration spatial_acc_bias;
    base::MatrixXd selection_matrix;
    base::samples::Joints joint_state_out;

    // State
    base::samples::Joints current_joint_state;
    base::samples::RigidBodyStateSE3 com_rbs;
    KDL::JntArray q, qdot, qdotdot, tau, zero;
    JacobianMap space_jac_map;
    JacobianMap body_jac_map;
    JacobianMap jac_dot_map;
>>>>>>> 9e404f6a
    base::VectorXd tmp_acc;

protected:
    KDL::Tree full_tree;                          /** Overall kinematic tree*/
    std::map<std::string,int> joint_idx_map_kdl;
    KinematicChainKDLMap kdl_chain_map;           /** Map of KDL Chains*/
    /**
     * @brief Create a KDL chain and add it to the KDL Chain map. Throws an exception if chain cannot be extracted from KDL Tree
     * @param root_frame Root frame of the chain
     * @param tip_frame Tip frame of the chain
     */
    void createChain(const std::string &root_frame, const std::string &tip_frame);

    /**
     * @brief Create a KDL chain and add it to the KDL Chain map. Throws an exception if chain cannot be extracted from KDL Tree
     * @param tree tree from which the kinematic chain is extracted
     * @param root_frame Root frame of the chain
     * @param tip_frame Tip frame of the chain
     */
    void createChain(const KDL::Tree& tree, const std::string &root_frame, const std::string &tip_frame);

    /** Add a KDL Tree to the model. If the model is empty, the overall KDL::Tree will be replaced by the given tree. If there
     *  is already a KDL Tree, the new tree will be attached with the given pose to the hook frame of the overall tree. The relative poses
     *  of the trees can be updated online by calling update() with poses parameter appropriately set. This will also create the
     *  joint index map*/

    /** Free storage and clear data structures*/
    void clear();

    /** ID of kinematic chain given root and tip*/
    const std::string chainID(const std::string& root, const std::string& tip){return root + "_" + tip;}

    /**
     * Recursively loops through all the tree segments and compute the
     * COG of the complete tree.
     * @param currentSegement Current Segement in the recursive loop
     * @param status Current joint state
     */
    void recursiveCOM( const KDL::SegmentMap::const_iterator& currentSegment,
                       const base::samples::Joints& status, const KDL::Frame& frame,
                       double& mass, KDL::Vector& cog);

    /** @brief Returns the Space Jacobian for the kinematic chain between root and the tip frame as full body Jacobian. Size of the Jacobian will be 6 x nJoints, where nJoints is the number of joints of the whole robot. The order of the
      * columns will be the same as the joint order of the robot. The columns that correspond to joints that are not part of the kinematic chain will have only zeros as entries.
      * @param tree kinematic tree from which the jacobian is computed.
      * @param root_frame Root frame of the chain. Has to be a valid link in the robot model.
      * @param tip_frame Tip frame of the chain. Has to be a valid link in the robot model.
      */
    virtual const base::MatrixXd &spaceJacobianFromTree(const KDL::Tree& tree, const std::string &root_frame, const std::string &tip_frame);


public:
    RobotModelKDL();
    virtual ~RobotModelKDL();

    /**
     * @brief Load and configure the robot model. In this implementation, each model config constains a URDF file that will be parsed into a KDL tree.
     *  If the overall model is empty, the overall KDL::Tree will be replaced by the given tree. If there
     *  is already a KDL Tree, the new tree will be attached with the given pose to the 'hook' frame of the overall tree. The relative poses
     *  of the trees can be updated online by calling update() with poses parameter appropriately set.
     * @param model_config The models configuration(s). These include the path to the URDF model file(s), the relative poses and hooks
     *  to which the models shall be attached. This way you can add multiple robot model tree and attach them to each other.
     * @param base_frame Base frame of the model. If left empty, the base will be selected as the root frame of the first URDF model.
     * @return True in case of success, else false
     */
    virtual bool configure(const RobotModelConfig& cfg);

    /**
     * @brief Update the robot model. The joint state has to contain all joints that are relevant in the model. This means: All joints that are ever required
     *  when requesting rigid body states, Jacobians or joint states. Note that
     * @param joint_state The joint_state vector. Has to contain all robot joints.
     * @param poses Optionally update links of the robot model. This can be used to update e.g. the relative position between two robots in the model. The source frame
     *  of the given rigid body state has to match the segment name in the KDL Tree that shall be updated
     */
    virtual void update(const base::samples::Joints& joint_state,
                        const base::samples::RigidBodyStateSE3& floating_base_state = base::samples::RigidBodyStateSE3());

    /**
     * @brief Computes and returns the relative transform between the two given frames. By convention this is the pose of the tip frame in root coordinates.
     *  This will create a kinematic chain between root and tip frame, if called for the first time with the given arguments.
     * @param root_frame Root frame of the chain. Has to be a valid link in the robot model.
     * @param tip_frame Tip frame of the chain. Has to be a valid link in the robot model.
     */
    virtual const base::samples::RigidBodyStateSE3 &rigidBodyState(const std::string &root_frame, const std::string &tip_frame);

    /** @brief Returns the Space Jacobian for the kinematic chain between root and the tip frame as full body Jacobian. Size of the Jacobian will be 6 x nJoints, where nJoints is the number of joints of the whole robot. The order of the
      * columns will be the same as the joint order of the robot. The columns that correspond to joints that are not part of the kinematic chain will have only zeros as entries.
      * @param root_frame Root frame of the chain. Has to be a valid link in the robot model.
      * @param tip_frame Tip frame of the chain. Has to be a valid link in the robot model.
      */
    virtual const base::MatrixXd &spaceJacobian(const std::string &root_frame, const std::string &tip_frame);

    /** @brief Returns the Body Jacobian for the kinematic chain between root and the tip frame as full body Jacobian. Size of the Jacobian will be 6 x nJoints, where nJoints is the number of joints of the whole robot. The order of the
      * columns will be the same as the joint order of the robot. The columns that correspond to joints that are not part of the kinematic chain will have only zeros as entries.
      * @param root_frame Root frame of the chain. Has to be a valid link in the robot model.
      * @param tip_frame Tip frame of the chain. Has to be a valid link in the robot model.
      */
    virtual const base::MatrixXd &bodyJacobian(const std::string &root_frame, const std::string &tip_frame);


    /** @brief Returns the CoM Jacobian for the entire robot, which maps the robot joint velocities to linear spatial velocities in robot base coordinates.
      * Size of the Jacobian will be 3 x nJoints, where nJoints is the number of joints of the whole robot. The order of the
      * columns will be the same as the configured joint order of the robot.
      * @return A 3xN matrix, where N is the number of robot joints
      */
    virtual const base::MatrixXd &comJacobian();

    /** @brief Returns the derivative of the Jacobian for the kinematic chain between root and the tip frame as full body Jacobian. By convention reference frame & reference point
      *  of the Jacobian will be the root frame (corresponding to the body Jacobian). Size of the Jacobian will be 6 x nJoints, where nJoints is the number of joints of the whole robot. The order of the
      * columns will be the same as the joint order of the robot. The columns that correspond to joints that are not part of the kinematic chain will have only zeros as entries.
      * @param root_frame Root frame of the chain. Has to be a valid link in the robot model.
      * @param tip_frame Tip frame of the chain. Has to be a valid link in the robot model.
      * @return A 6xN Jacobian derivative matrix, where N is the number of robot joints
      */
    virtual const base::MatrixXd &jacobianDot(const std::string &root_frame, const std::string &tip_frame);

    /** @brief Returns the spatial acceleration bias, i.e. the term Jdot*qdot
      * @param root_frame Root frame of the chain. Has to be a valid link in the robot model.
      * @param tip_frame Tip frame of the chain. Has to be a valid link in the robot model.
      * @return A Nx1 vector, where N is the number of robot joints
      */
    virtual const base::Acceleration &spatialAccelerationBias(const std::string &root_frame, const std::string &tip_frame);

    /** Compute and return the joint space mass-inertia matrix, which is nj x nj, where nj is the number of joints of the system*/
    virtual const base::MatrixXd &jointSpaceInertiaMatrix();

    /** Compute and return the bias force vector, which is nj x 1, where nj is the number of joints of the system*/
    virtual const base::VectorXd &biasForces();

    /** Return full tree (KDL model)*/
    KDL::Tree getTree(){return full_tree;}

    /** @brief Compute and return center of mass expressed in base frame*/
    virtual const base::samples::RigidBodyStateSE3& centerOfMass();

    /** @brief Compute and return the inverse dynamics solution*/
    virtual void computeInverseDynamics(base::commands::Joints &solver_output);

};

}

#endif // KINEMATICMODEL_HPP<|MERGE_RESOLUTION|>--- conflicted
+++ resolved
@@ -7,6 +7,7 @@
 #include <kdl/tree.hpp>
 #include <kdl/jacobian.hpp>
 #include <kdl/jntarray.hpp>
+#include <urdf_world/types.h>
 #include <map>
 
 namespace wbc{
@@ -26,32 +27,7 @@
     typedef std::map<std::string, KinematicChainKDLPtr> KinematicChainKDLMap;
     typedef std::map<std::string, base::MatrixXd > JacobianMap;
 
-<<<<<<< HEAD
     KDL::JntArray q,qdot,qdotdot,tau,zero;
-=======
-    // Description
-    urdf::ModelInterfaceSharedPtr robot_urdf;
-    std::vector<std::string> joint_names_floating_base;
-    std::vector<std::string> actuated_joint_names;
-    std::vector<std::string> independent_joint_names;
-    base::JointLimits joint_limits;
-    bool has_floating_base;
-
-    // Dynamics
-    base::MatrixXd joint_space_inertia_mat;
-    base::VectorXd bias_forces;
-    base::Acceleration spatial_acc_bias;
-    base::MatrixXd selection_matrix;
-    base::samples::Joints joint_state_out;
-
-    // State
-    base::samples::Joints current_joint_state;
-    base::samples::RigidBodyStateSE3 com_rbs;
-    KDL::JntArray q, qdot, qdotdot, tau, zero;
-    JacobianMap space_jac_map;
-    JacobianMap body_jac_map;
-    JacobianMap jac_dot_map;
->>>>>>> 9e404f6a
     base::VectorXd tmp_acc;
 
 protected:
