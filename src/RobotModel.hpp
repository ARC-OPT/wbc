--- conflicted
+++ resolved
@@ -5,12 +5,8 @@
 #include <base/Eigen.hpp>
 #include <map>
 #include <base/samples/Joints.hpp>
-<<<<<<< HEAD
 #include <wbc_common/CartesianState.hpp>
-#include "Jacobian.hpp"
-=======
 #include <memory>
->>>>>>> 01a26765
 
 namespace wbc{
 
@@ -70,11 +66,11 @@
 
     /** Returns the Jacobian for the kinematic chain between root and the tip frame. By convention the Jacobian is computed with respect to
         the root frame with the rotation point at the tip frame*/
-    virtual const Jacobian &jacobian(const std::string &root_frame, const std::string &tip_frame) = 0;
+    virtual const base::MatrixXd &jacobian(const std::string &root_frame, const std::string &tip_frame) = 0;
 
     /** Returns the derivative of the Jacobian for the kinematic chain between root and the tip frame. By convention the Jacobian is computed with respect to
         the root frame with the rotation point at the tip frame*/
-    virtual const Jacobian &jacobianDot(const std::string &root_frame, const std::string &tip_frame) = 0;
+    virtual const base::MatrixXd &jacobianDot(const std::string &root_frame, const std::string &tip_frame) = 0;
 
     /** Return the overall number of joints in the robot model*/
     uint noOfJoints(){return joint_names.size();}
@@ -90,13 +86,10 @@
 
     /** Get time timestamp of the update */
     base::Time lastUpdate(){return last_update;}
-<<<<<<< HEAD
 
     /** Get the names of all robot models*/
     const std::vector<std::string> robotModelNames(){return robot_model_names;}
 
-=======
->>>>>>> 01a26765
 };
 
 typedef std::shared_ptr<RobotModel> RobotModelPtr;
